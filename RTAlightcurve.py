# ======================================================= #
# TESTING cssrcdetect FOR CTA-RTA PERFORMANCE EVALUATIONS #
# ======================================================= #

# IMPORTS ---!
from pkg_blindsearch import *
import numpy as np
import csv
import os
import sys

# --------------------------------- SETUP --------------------------------- !!!

# initialize global count ---!
# chunk = int(sys.argv[1])  # global count
# trials = int(sys.argv[2])  # number of trials
# count = int(sys.argv[3])  # starting count
# compact initialisation ---!
trials = 1  # trials
count = 0  # starting count
# cpus ---!
nthreads = 2
os.environ['OPENBLAS_NUM_THREADS'] = str(nthreads)
os.environ['MKL_NUM_THREADS'] = str(nthreads)

# ctools/cscripts parameters ---!
caldb = 'prod3b-v2'
# caldb_degraded = caldb.replace('prod', 'degr')
irf = 'South_z40_0.5h'

sigma = 5  # detection acceptance (Gaussian)
texp = (10, 100)  # exposure times (s)
tmin = 30  # slewing time (s)
tmax = []
for i in range(len(texp)):
  tmax.append(tmin + texp[i])
ttotal = 1e6  # maximum tobs (4h at least) simulation total time (s)
add_hours = 7200  # +2h observation time added after first none detection (s)
run_duration = 1200  # 20min observation run time for LST in RTA (s) ---!
elow = 0.03  # simulation minimum energy (TeV)
ehigh = 150.0  # simulation maximum energy (TeV)
emin = 0.03  # selection minimum energy (TeV)
emax = 150.0  # selection maximum energy (TeV)
roi = 5  # region of interest for simulation and selection (deg)
wbin = 0.02  # skymap bin width (deg)
corr_rad = 0.1  # Gaussian
confidence = (0.68, 0.95, 0.9973)  # confidence interval for asymmetrical errors (%)
max_src = 5  # max candidates
ts_threshold = 25  # TS threshold for reliable detection
reduce_flux = None  # flux will be devided by factor reduce_flux, if nominal then set to None

# conditions control ---!
if_ebl = True  # uses the EBL absorbed template
if_cut = False  # adds a cut-off parameter to the source model
ebl_fits = False  # generate the EBL absorbed template
extract_spec = True  # generates spectral tables and obs definition models
irf_degrade = False  # use degraded irf
compute_degr = False  # compute irf degradation
src_sort = True  # sorts scandidates from highest TS to lowest
skip_exist = False  # skips the step if ID exists in csv (issue: if True than add+2h will start anew from last csv tbin)
debug = False  # prints logfiles on terminal
if_log = True  # saves logfiles
<<<<<<< HEAD
checks1 = False  # prints info
checks2 = False  # prints more info
=======
checks1 = True  # prints info
checks2 = True  # prints more info
>>>>>>> c3e967cb

# path configuration ---!
cfg = xmlConfig(cfgfile='/config_lc.xml')
p = ConfigureXml(cfg)
# files ---!
fileroot = 'run0406_'
ebl_table = p.getRootDir() + '/ebl_tables/gilmore_tau_fiducial.csv'
merge_map = 'run0406_MergerID000126_skymap.fits'
nominal_template = 'run0406_ID000126.fits'
ebl_template = 'run0406_ID000126_ebl.fits'
model_pl = 'run0406_ID000126.xml'
tcsv = 'time_slices.csv'

# pointing with off-axis equal to max prob GW ---!
true_coord = (33.057, -51.841)  # true position of source RA/DEC (deg)
offmax = (-1.475, -1.370)  # off-axis RA/DEC (deg)
pointing = (true_coord[0] + offmax[0], true_coord[1] + offmax[1])  # pointing direction RA/DEC (deg)
# true_coord, pointing, offmax = getPointing(None, p.getWorkingDir()+nominal_template)
# pointing with off-axis equal to max prob GW ---!
print('coords true:', true_coord, 'point', pointing, 'off', offmax) if checks2 else None

# recap and dof ---!
dof, m2, m1 = getDof()
print('!!! *** !!! dof = ', m2, ' - ', m1, ' = ', dof)
print('!!! *** !!! EBL ABSORPTION:', if_ebl)
print('!!! *** !!! MODEL CUTOFF:', if_cut)
print('!!! *** !!! IRF DEGRADATION:', irf_degrade)
print('!!! *** !!! nominal caldb:', caldb)
print('!!! *** !!! irf:', irf)
print('!!! *** !!! TS SORT:', src_sort)
print('!!! *** !!! FLUX REDUCED factor:', reduce_flux)
print('!!! *** !!! sim energy range: [', elow, ', ', ehigh, '] (TeV)')
print('!!! *** !!! selection energy range: [', emin, ', ', emax, '] (TeV)')
print('!!! *** !!! roi:', roi, ' (deg)')
print('!!! *** !!! pointing:', pointing, ' (deg)')
print('!!! *** !!! blind detection confidence:', sigma, ' sigmas')
print('!!! *** !!! detection confidence ts threshold:', ts_threshold)
print('!!! *** !!! total observation time:', ttotal, ' s')
print('!!! *** !!! additional observation time:', add_hours, ' s')

# --------------------------------- INITIALIZE --------------------------------- !!!

# setup trials obj ---!
tObj = Analysis(cfgfile='/config_lc.xml')
tObj.nthreads = nthreads
tObj.pointing = pointing
tObj.roi = roi
tObj.e = [elow, ehigh]
tObj.tmax = ttotal
tObj.model = p.getWorkingDir() + model_pl
tObj.debug = debug
tObj.if_log = if_log
# degrade IRF if required ---!
tObj.caldb = caldb
tObj.irf = irf
if irf_degrade:
  if compute_degr:
    tObj.degradeIrf()
  tObj.caldb = caldb.replace('prod', 'degr')
# add EBL to template ---!
if ebl_fits:
  tObj.template = p.getWorkingDir() + nominal_template  # nominal ---!
  new_template = p.getWorkingDir() + ebl_template  # absorbed ---!
  tObj.table = ebl_table  # fiducial ---!
  tObj.zfetch = True
  tObj.if_ebl = False
  tObj.fitsEbl(new_template)
# assign template ---!
template = p.getWorkingDir() + ebl_template
print('with EBL') if checks2 else None
tObj.if_ebl = if_ebl
tObj.template = template
print('!!! check ---- template=', tObj.template) if checks2 else None
# load template ---!
tObj.extract_spec = extract_spec
tbin_stop, max_tbin = tObj.loadTemplate()
if tbin_stop > max_tbin:
  tbin_stop = max_tbin
print('!!! check ---- tbin_stop=', tbin_stop) if checks2 else None
print('!!! check ---- caldb:', tObj.caldb) if checks2 else None

# --------------------------------- REDUCE TEMPLATE FLUX  --------------------------------- !!!

if reduce_flux != None:
  tObj.factor = reduce_flux
  tObj.makeFainter()
  print('!!! check ---- reduce flux by factor %s' % str(reduce_flux)) if checks2 else None

# --------------------------------- 1° LOOP :: trials  --------------------------------- !!!

for k in range(trials):
  count += 1
  tObj.seed = count
  clocking = tmin-min(texp)  # simulate flowing time (subsequent temporal windows of 1s)
  GTIf = [run_duration for i in range(len(texp))]  # LST runs are of 20mins chunks ---!
  num = [1 for i in range(len(texp))]  # count on LST-like run chunks ---!
  print('\n\n!!! ************ STARTING TRIAL %d ************ !!!\n\n' % count) if checks1 else None
  print('!!! check ---- seed=', tObj.seed) if checks2 else None
  # attach ID to fileroot ---!
  f = fileroot + 'ebl%06d' % (count)
  if irf_degrade:
    f += 'irf'
  print('!!! check ---- file=', f) if checks2 else None

  # --------------------------------- SIMULATION --------------------------------- !!!

  event_bins = []
  tObj.table = p.getDataDir() + tcsv
  tgrid = tObj.getTimeSlices()  # methods which returns time slice edges
  # simulate ---!
  for i in range(tbin_stop):
    tObj.t = [tgrid[i], tgrid[i + 1]]
    if if_ebl:
      tObj.model = p.getDataDir() + 'run0406_ID000126_ebl_tbin%02d.xml' % i
    else:
      tObj.model = p.getDataDir() + 'run0406_ID000126_tbin%02d.xml' % i
    event = p.getSimDir() + f + "_tbin%02d.fits" % i
    if reduce_flux != None:
      tObj.model = tObj.model.replace('_tbin', '_flux%s_tbin' % str(reduce_flux))
      event = event.replace('_tbin', '_flux%s_tbin' % str(reduce_flux))
    event_bins.append(event)
    tObj.output = event
    if not os.path.isfile(event):
      tObj.eventSim()

  # --------------------------------- APPEND EVENTS IN PH-LIST --------------------------------- !!!

  event_all = p.getSimDir() + f + '.fits'
  if reduce_flux != None:
    event_all = event_all.replace('.fits', '_flux%s.fits' % str(reduce_flux))
  tObj.input = event_bins
  tObj.output = event_all
  if run_duration == ttotal:
    tObj.appendEvents()
    phlist = event_all
  else:
    num_max, phlist = tObj.appendEvents(max_length=run_duration, last=ttotal, remove_old=True)
    print('phlist root name', phlist) if checks2 else None

  #breakpoint()

  # --------------------------------- 2° LOOP :: tbins --------------------------------- !!!

  tObj.e = [emin, emax]
  twindows = [int((ttotal-tmin) / texp[i]) for i in range(len(texp))]  # number of temporal windows per exposure time in total time ---!
  tlast = [ttotal+tmax[i] for i in range(len(texp))]  # maximum observation time from last detection (not exceeding ttotal) ---!
  for i, t in enumerate(tlast):
    if t > ttotal:
      tlast[i] = ttotal
  is_detection = [True for i in range(len(texp))]  # controls which avoid forwarding of tlast for subsequent non-detections ---!
  # looping through all light-curve time intervals ---!
  for j in range(int(max(twindows))):
    clocking += min(texp)  # passing time second by second ---!
    print(clocking, 'clock', tlast, is_detection) if checks1 else None

    # --------------------------------- CLOCKING BREAK --------------------------------- !!!

    # check tlast, if globally reached then stop current trial ---!
    if clocking > max(tlast):
      print('end analysis trial', count, ' at clocking', tlast)
      break
    current_twindows = []

    # --------------------------------- 3° LOOP :: texp in tbin --------------------------------- !!!

    for i in range(len(texp)):
      if j == 0:
        current_twindows.append(texp[i])
      else:
        current_twindows.append(texp[i]) if clocking % texp[i] == 0 else None
    # looping for all the texp for which the tbin analysis needs to be computed ---!
    for i in range(len(current_twindows)):

      # --------------------------------- CLOCKING SKIP --------------------------------- !!!

      # check tlast, if locally reached then skip current bin ---!
      index = texp.index(current_twindows[i])
      if clocking > tlast[index]:
        print('skip analysis texp', texp[index]) if checks1 else None
        continue
      # --------------------------------- CHECK SKIP --------------------------------- !!!

      tbin = clocking / current_twindows[i]  # temporal bin number of this analysis
      IDbin = 'tbin%09d' % tbin
      csvName = p.getCsvDir() + fileroot + 'ID%06d_%ds.csv' % (count, texp[index])
      if os.path.isfile(csvName):
        skip = checkTrialId(csvName, IDbin)
      else:
        skip = False
      if skip_exist is True and skip is True:
        continue

      # --------------------------------- SELECTION TIME --------------------------------- !!!

      # if first tbin of tepx then don't add clocking time to selection edges ---!
      if clocking < tmin:
        continue
      elif clocking == tmin:
        tObj.t = [tmin, tmax[index]]
      elif clocking > tmin and texp[index] == min(texp):
        tObj.t = [clocking, texp[index]+clocking]
      elif clocking > tmin and texp[index] != min(texp):
        tObj.t = [tmin + clocking, tmax[index] + clocking]
      if tObj.t[1] > ttotal:
        tObj.t[1] = ttotal

      # --------------------------------- OBSERVATION LIST --------------------------------- !!!

      # check num of ph list file and select the correct files ---!
      if run_duration != ttotal:
        if (tObj.t[0] < GTIf[index] or tObj.t[0] == GTIf[index]) and (tObj.t[1] == GTIf[index] or tObj.t[1] < GTIf[index]):
          # if num[index] > num_max and num[index] != num_max:
          #   break
          event_bins = [phlist.replace('.fits', '_n%03d.fits' %num[index])]
        elif (tObj.t[0] < GTIf[index] or tObj.t[0] == GTIf[index]) and (tObj.t[1] == GTIf[index] or tObj.t[1] > GTIf[index]):
          # if num[index] > num_max and num[index] != num_max:
          #   break
          event_bins = [phlist.replace('.fits', '_n%03d.fits' %num[index])]
          if num[index]+1 < num_max or num[index]+1 == num_max:
            event_bins.append(phlist.replace('.fits', '_n%03d.fits' %(num[index]+1)))
          GTIf[index] += run_duration
          num[index] += 1
        else:
          # if num[index]+1 > num_max and num[index]+1 != num_max:
          #   break
          event_bins = [phlist.replace('.fits', '_n%03d.fits' %(num[index]+1))]
          GTIf[index] += run_duration
          num[index] += 1
      else:
        event_bins = [phlist]

      # actual computation of obs list ---!
      event_list = phlist.replace(p.getSimDir(), p.getSelectDir()).replace('run0406_ebl', 'obs_t%dt%d_ebl' %(tObj.t[0], tObj.t[1])).replace('.fits', '.xml')
      if os.path.isfile(event_list):
        os.remove(event_list)
      tObj.input = event_bins
      tObj.output = event_list
      tObj.obsList(obsname='run0406_ID000126')
      print('event_bins', event_bins) if checks2 else None
      print('current phlist', phlist) if checks2 else None
      print('event_list', event_list) if checks2 else None

      # --------------------------------- SELECTION --------------------------------- !!!

      event_selected = event_list.replace(p.getSimDir(), p.getSelectDir()).replace('obs_', 'texp%ds_' %texp[i])
      prefix = p.getSelectDir() + 'texp%ds_t%dt%d_' %(texp[i], tObj.t[0], tObj.t[1])
      # select events ---!
      if os.path.isfile(event_selected):
        os.remove(event_selected)
      tObj.input = event_list
      tObj.output = event_selected
      tObj.eventSelect(prefix=prefix)
      print('selection', tObj.output) if checks2 else None

      # --------------------------------- SKYMAP --------------------------------- !!!

      skymap = event_selected.replace(p.getSelectDir(), p.getDetDir()).replace('.xml', '_skymap.fits')
      if os.path.isfile(skymap):
        os.remove(skymap)
      tObj.input = event_selected
      tObj.output = skymap
      tObj.eventSkymap(wbin=wbin)
      print('skymap', tObj.output) if checks2 else None

      # --------------------------------- DETECTION & MODELING --------------------------------- !!!

      tObj.corr_rad = corr_rad
      tObj.max_src = max_src
      detectionXml = skymap.replace('_skymap.fits', '_det%dsgm.xml' % sigma)
      if os.path.isfile(detectionXml):
        os.remove(detectionXml)
      tObj.input = skymap
      tObj.output = detectionXml
      tObj.runDetection()
      print('detection', tObj.output) if checks2 else None
      detObj = ManageXml(detectionXml, cfgfile='/config_lc.xml')
      detObj.sigma = sigma
      detObj.if_cut = if_cut
      detObj.modXml()
      detObj.prmsFreeFix()

      # --------------------------------- CANDIDATES NUMBER --------------------------------- !!!

      pos = []
      pos.append(detObj.loadRaDec())
      Ndet = len(pos[0][0])

      # --------------------------------- MAX LIKELIHOOD --------------------------------- !!!

      likeXml = detectionXml.replace('_det%dsgm' % tObj.sigma, '_like%dsgm' % tObj.sigma)
      if os.path.isfile(likeXml):
        os.remove(likeXml)
      tObj.input = event_selected
      tObj.model = detectionXml
      tObj.output = likeXml
      tObj.maxLikelihood()
      print('likelihood', tObj.output) if checks2 else None
      likeObj = ManageXml(likeXml, cfgfile='/config_lc.xml')
      if src_sort and Ndet > 0:
        highest_ts_src = likeObj.sortSrcTs()[0]
        print('!!! check ---- highest TS: ', highest_ts_src) if checks1 else None
      else:
        highest_ts_src = None

      # --------------------------------- DETECTION RA & DEC --------------------------------- !!!

      pos, ra_det, dec_det = ([] for n in range(3))
      pos.append(detObj.loadRaDec(highest=highest_ts_src))
      ra_det.append(pos[0][0][0]) if len(pos[0][0]) > 0 else ra_det.append(np.nan)
      dec_det.append(pos[0][1][0]) if len(pos[0][0]) > 0 else dec_det.append(np.nan)
      Ndet = len(pos[0][0])

      # --------------------------------- CLOSE DET XML --------------------------------- !!!

      detObj.closeXml()

      # --------------------------------- BEST FIT TSV --------------------------------- !!!

      ts_list, ts = ([] for n in range(2))
      ts_list.append(likeObj.loadTs()) if Ndet > 0 else ts_list.append([np.nan])

      # only first elem ---!
      ts.append(ts_list[0][0])
      print('ts:', ts[0]) if checks1 else None

      # --------------------------------- Nsrc FOR TSV THRESHOLD --------------------------------- !!!

      # count src with TS >= 9
      n = 0
      for j in range(len(ts_list[0])):
        if float(ts_list[0][j]) >= ts_threshold:
          n += 1

      Nsrc = n

      # --------------------------------- +2h FROM LAST DETECTION --------------------------------- !!!

      if (float(ts[0]) < ts_threshold or str(ts[0]) == 'nan') and is_detection[index]:
        is_detection[index] = False
        # add 2hrs of obs time ---!
        tlast[index] = tObj.t[1] + add_hours  # +2h ---!
        print('+2h tlast = ', tlast[index], ' with texp = ', texp[index])
        # only 4hrs of simulation avialable, if tlast exceeds them then reset to ttotal ---!
        if tlast[index] > ttotal:
          tlast[index] = ttotal
          print('reset tlast = ', tlast[index], ' with texp = ', texp[index])

      # --------------------------------- BEST FIT RA & DEC --------------------------------- !!!

      ra_list, ra_fit, dec_list, dec_fit = ([] for n in range(4))
      coord = likeObj.loadRaDec() if Ndet > 0 else None
      ra_list.append(coord[0]) if Ndet > 0 else ra_list.append([np.nan])
      dec_list.append(coord[1]) if Ndet > 0 else dec_list.append([np.nan])

      # only first elem ---!
      ra_fit.append(ra_list[0][0])
      dec_fit.append(dec_list[0][0])

      # --------------------------------- BEST FIT SPECTRAL --------------------------------- !!!

      pref_list, pref, index_list, index, pivot_list, pivot = ([] for n in range(6))
      likeObj.if_cut = if_cut
      spectral = likeObj.loadSpectral()
      index_list.append(spectral[0]) if Ndet > 0 else index_list.append([np.nan])
      pref_list.append(spectral[1]) if Ndet > 0 else pref_list.append([np.nan])
      pivot_list.append(spectral[2]) if Ndet > 0 else pivot_list.append([np.nan])

      # only first elem ---!
      index.append(index_list[0][0])
      pref.append(pref_list[0][0])
      pivot.append(pivot_list[0][0])

      # eventually cutoff ---!
      if if_cut:
        cutoff_list, cutoff = ([] for n in range(2))
        cutoff_list.append(spectral[3]) if Ndet > 0 else cutoff_list.append([np.nan])
        cutoff.append(cutoff_list[0][0])

      # --------------------------------- INTEGRATED FLUX --------------------------------- !!!

      flux_ph = []
      if clocking > run_duration:
        norm_factor = 1
      elif elow == emin and ehigh == emax:
        norm_factor = (ehigh - elow)
      else:
        norm_factor = (ehigh - elow) - (emax - emin)
      if Ndet > 0:
        flux_ph.append(tObj.photonFluxPowerLaw(index[0], pref[0], pivot[0], norm_factor=norm_factor))  # E (MeV)
      else:
        flux_ph.append(np.nan)

      # MISSING THE CUT-OFF OPTION ---!!!

      # --------------------------------- CLOSE LIKE XML --------------------------------- !!!

      likeObj.closeXml()

      # --------------------------------- RESULTS TABLE (csv) --------------------------------- !!!

      header = '#tbin,tinit,tend,Ndet,Nsrc,RA_det,DEC_det,RA_fit,DEC_fit,flux_ph,TS\n'
      ID = 'ID%06d' % count
      IDbin = 'tbin%09d' % tbin

      row = []
      if checks1:
        print('!!! ---------- check trial:', count)
        print('!!! ----- check texp:', texp[i], 's between: [', tObj.t[0], ', ', tObj.t[1], ' ] s')
        print('!!! *** check Ndet:', Ndet)
        print('!!! *** check Nsrc:', Nsrc)
        print('!!! *** check ra_det:', ra_det[0])
        print('!!! *** check dec_det:', dec_det[0])
        print('!!! *** check ra_fit:', ra_fit[0])
        print('!!! *** check dec_fit:', dec_fit[0])
        print('!!! *** check flux_ph:', flux_ph[0])
        print('!!! *** check ts:', ts[0])
        print('!!! *** ---------------------------')

      row.append([IDbin, tObj.t[0], tObj.t[1], Ndet, Nsrc, ra_det[0], dec_det[0], ra_fit[0], dec_fit[0],
                  flux_ph[0], ts[0]])
      if os.path.isfile(csvName):
        with open(csvName, 'a') as f:
          w = csv.writer(f)
          w.writerows(row)
          f.close()
      else:
        with open(csvName, 'w+') as f:
          f.write(header)
          w = csv.writer(f)
          w.writerows(row)
          f.close()

    # --------------------------------- CLEAR SPACE --------------------------------- !!!

      os.system('rm ' + p.getSelectDir() + '*ebl%06d*' % count)
      os.system('rm ' + p.getDetDir() + '*ebl%06d*' % count)

  if int(count) != 1:
    os.system('rm ' + p.getSimDir() + '*ebl%06d*' % count)

print('\n\n!!! ================== END ================== !!!\n\n')

<|MERGE_RESOLUTION|>--- conflicted
+++ resolved
@@ -60,13 +60,8 @@
 skip_exist = False  # skips the step if ID exists in csv (issue: if True than add+2h will start anew from last csv tbin)
 debug = False  # prints logfiles on terminal
 if_log = True  # saves logfiles
-<<<<<<< HEAD
-checks1 = False  # prints info
-checks2 = False  # prints more info
-=======
 checks1 = True  # prints info
 checks2 = True  # prints more info
->>>>>>> c3e967cb
 
 # path configuration ---!
 cfg = xmlConfig(cfgfile='/config_lc.xml')
@@ -219,6 +214,8 @@
   is_detection = [True for i in range(len(texp))]  # controls which avoid forwarding of tlast for subsequent non-detections ---!
   # looping through all light-curve time intervals ---!
   for j in range(int(max(twindows))):
+    if j == 2:
+      breakpoint()
     clocking += min(texp)  # passing time second by second ---!
     print(clocking, 'clock', tlast, is_detection) if checks1 else None
 
@@ -509,3 +506,4 @@
 
 print('\n\n!!! ================== END ================== !!!\n\n')
 
+
