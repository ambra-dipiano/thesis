# ======================================================= #
# TESTING cssrcdetect FOR CTA-RTA PERFORMANCE EVALUATIONS #
# ======================================================= #

# IMPORTS ---!
from pkg_blindsearch import *
import numpy as np
import csv
import os
import sys

# --------------------------------- SETUP --------------------------------- !!!

# initialize global count ---!
# chunk = int(sys.argv[1])  # global count
# trials = int(sys.argv[2])  # number of trials
# count = int(sys.argv[3])  # starting count
# compact initialisation ---!
trials = 1  # trials
count = 0  # starting count
# cpus ---!
nthreads = 2
os.environ['OPENBLAS_NUM_THREADS'] = str(nthreads)
os.environ['MKL_NUM_THREADS'] = str(nthreads)

# ctools/cscripts parameters ---!
caldb = 'prod3b-v2'
# caldb_degraded = caldb.replace('prod', 'degr')
irf = 'South_z40_0.5h'

sigma = 5  # detection acceptance (Gaussian)
texp = (10, 100)  # exposure times (s)
tmin = 30  # slewing time (s)
tmax = []
for i in range(len(texp)):
  tmax.append(tmin + texp[i])
<<<<<<< HEAD
ttotal = 1e6  # maximum tobs (4h at least) simulation total time (s)
add_hours = 7200  # +2h observation time added after first none detection (s)
=======
ttotal = 2000 #1e6  # maximum tobs (4h at least) simulation total time (s)
add_hours = 1000 #7200  # +2h observation time added after first none detection (s)
>>>>>>> cc6bd582
run_duration = 1200  # 20min observation run time for LST in RTA (s) ---!
elow = 0.03  # simulation minimum energy (TeV)
ehigh = 150.0  # simulation maximum energy (TeV)
emin = 0.03  # selection minimum energy (TeV)
emax = 150.0  # selection maximum energy (TeV)
roi = 5  # region of interest for simulation and selection (deg)
wbin = 0.02  # skymap bin width (deg)
corr_rad = 0.1  # Gaussian
confidence = (0.68, 0.95, 0.9973)  # confidence interval for asymmetrical errors (%)
max_src = 5  # max candidates
ts_threshold = 25  # TS threshold for reliable detection
reduce_flux = None  # flux will be devided by factor reduce_flux, if nominal then set to None

# conditions control ---!
<<<<<<< HEAD
checks = False  # prints checks info ---!
if_ebl = True  # uses the EBL absorbed template ---!
if_cut = False  # adds a cut-off parameter to the source model ---!
ebl_fits = False  # generate the EBL absorbed template ---!
extract_spec = True  # generates spectral tables and obs definition models ---!
irf_degrade = False  # use degraded irf ---!
src_sort = True  # sorts scandidates from highest TS to lowest ---!
skip_exist = False  # if an output already exists it skips the step ---!
debug = False  # prints logfiles on terminal ---!
if_log = True  # saves logfiles ---!
=======
checks1 = False  # prints info
checks2 = False  # prints more info
if_ebl = True  # uses the EBL absorbed template
if_cut = False  # adds a cut-off parameter to the source model
ebl_fits = False  # generate the EBL absorbed template
extract_spec = True  # generates spectral tables and obs definition models
irf_degrade = False  # use degraded irf
compute_degr = False  # compute irf degradation
src_sort = True  # sorts scandidates from highest TS to lowest
skip_exist = False  # skips the step if ID exists in csv (issue: if True than add+2h will start anew from last csv tbin)
debug = False  # prints logfiles on terminal
if_log = True  # saves logfiles
>>>>>>> cc6bd582

# path configuration ---!
cfg = xmlConfig(cfgfile='/config_lc.xml')
p = ConfigureXml(cfg)
# files ---!
fileroot = 'run0406_'
ebl_table = p.getRootDir() + '/ebl_tables/gilmore_tau_fiducial.csv'
merge_map = 'run0406_MergerID000126_skymap.fits'
nominal_template = 'run0406_ID000126.fits'
ebl_template = 'run0406_ID000126_ebl.fits'
model_pl = 'run0406_ID000126.xml'
tcsv = 'time_slices.csv'

# pointing with off-axis equal to max prob GW ---!
true_coord = (33.057, -51.841)  # true position of source RA/DEC (deg)
offmax = (-1.475, -1.370)  # off-axis RA/DEC (deg)
pointing = (true_coord[0] + offmax[0], true_coord[1] + offmax[1])  # pointing direction RA/DEC (deg)
# true_coord, pointing, offmax = getPointing(None, p.getWorkingDir()+nominal_template)
# pointing with off-axis equal to max prob GW ---!
print('coords true:', true_coord, 'point', pointing, 'off', offmax) if checks2 else None

# recap and dof ---!
dof, m2, m1 = getDof()
print('!!! *** !!! dof = ', m2, ' - ', m1, ' = ', dof)
print('!!! *** !!! EBL ABSORPTION:', if_ebl)
print('!!! *** !!! MODEL CUTOFF:', if_cut)
print('!!! *** !!! IRF DEGRADATION:', irf_degrade)
print('!!! *** !!! nominal caldb:', caldb)
print('!!! *** !!! irf:', irf)
print('!!! *** !!! TS SORT:', src_sort)
print('!!! *** !!! FLUX REDUCED factor:', reduce_flux)
print('!!! *** !!! sim energy range: [', elow, ', ', ehigh, '] (TeV)')
print('!!! *** !!! selection energy range: [', emin, ', ', emax, '] (TeV)')
print('!!! *** !!! roi:', roi, ' (deg)')
print('!!! *** !!! pointing:', pointing, ' (deg)')
print('!!! *** !!! blind detection confidence:', sigma, ' sigmas')
print('!!! *** !!! detection confidence ts threshold:', ts_threshold)
print('!!! *** !!! total observation time:', ttotal, ' s')
print('!!! *** !!! additional observation time:', add_hours, ' s')

# --------------------------------- INITIALIZE --------------------------------- !!!

# setup trials obj ---!
tObj = Analysis(cfgfile='/config_lc.xml')
tObj.nthreads = nthreads
tObj.pointing = pointing
tObj.roi = roi
tObj.e = [elow, ehigh]
tObj.tmax = ttotal
tObj.model = p.getWorkingDir() + model_pl
tObj.debug = debug
tObj.if_log = if_log
# degrade IRF if required ---!
tObj.caldb = caldb
tObj.irf = irf
if irf_degrade:
  if compute_degr:
    tObj.degradeIrf()
  tObj.caldb = caldb.replace('prod', 'degr')
# add EBL to template ---!
if ebl_fits:
  tObj.template = p.getWorkingDir() + nominal_template  # nominal ---!
  new_template = p.getWorkingDir() + ebl_template  # absorbed ---!
  tObj.table = ebl_table  # fiducial ---!
  tObj.zfetch = True
  tObj.if_ebl = False
  tObj.fitsEbl(new_template)
# assign template ---!
template = p.getWorkingDir() + ebl_template
print('with EBL') if checks2 else None
tObj.if_ebl = if_ebl
tObj.template = template
print('!!! check ---- template=', tObj.template) if checks2 else None
# load template ---!
tObj.extract_spec = extract_spec
tbin_stop = tObj.loadTemplate()
print('!!! check ---- tbin_stop=', tbin_stop) if checks2 else None
print('!!! check ---- caldb:', tObj.caldb) if checks2 else None

# --------------------------------- REDUCE TEMPLATE FLUX  --------------------------------- !!!

if reduce_flux != None:
  tObj.factor = reduce_flux
  tObj.makeFainter()
  print('!!! check ---- reduce flux by factor %s' % str(reduce_flux)) if checks2 else None

# --------------------------------- 1° LOOP :: trials  --------------------------------- !!!

for k in range(trials):
  count += 1
  tObj.seed = count
  clocking = tmin-min(texp)  # simulate flowing time (subsequent temporal windows of 1s)
  GTIf = [run_duration for i in range(len(texp))]  # LST runs are of 20mins chunks ---!
  num = [1 for i in range(len(texp))]  # count on LST-like run chunks ---!
  print('\n\n!!! ************ STARTING TRIAL %d ************ !!!\n\n' % count) if checks1 else None
  print('!!! check ---- seed=', tObj.seed) if checks2 else None
  # attach ID to fileroot ---!
  f = fileroot + 'ebl%06d' % (count)
  if irf_degrade:
    f += 'irf'
  print('!!! check ---- file=', f) if checks2 else None

  # --------------------------------- SIMULATION --------------------------------- !!!

  event_bins = []
  tObj.table = p.getDataDir() + tcsv
  tgrid = tObj.getTimeSlices()  # methods which returns time slice edges
  # simulate ---!
  for i in range(tbin_stop):
    tObj.t = [tgrid[i], tgrid[i + 1]]
    if if_ebl:
      tObj.model = p.getDataDir() + 'run0406_ID000126_ebl_tbin%02d.xml' % i
    else:
      tObj.model = p.getDataDir() + 'run0406_ID000126_tbin%02d.xml' % i
    event = p.getSimDir() + f + "_tbin%02d.fits" % i
    if reduce_flux != None:
      tObj.model = tObj.model.replace('_tbin', '_flux%s_tbin' % str(reduce_flux))
      event = event.replace('_tbin', '_flux%s_tbin' % str(reduce_flux))
    event_bins.append(event)
    tObj.output = event
    if not os.path.isfile(event):
      tObj.eventSim()

  # --------------------------------- APPEND EVENTS IN PH-LIST --------------------------------- !!!

  event_all = p.getSimDir() + f + '.fits'
  if reduce_flux != None:
    event_all = event_all.replace('.fits', '_flux%s.fits' % str(reduce_flux))
  tObj.input = event_bins
  tObj.output = event_all
  if run_duration == ttotal:
    tObj.appendEvents()
    phlist = event_all
  else:
    num_max, phlist = tObj.appendEvents(max_length=run_duration, last=ttotal, remove_old=True)
    print('phlist root name', phlist) if checks2 else None

  #breakpoint()

  # --------------------------------- 2° LOOP :: tbins --------------------------------- !!!

  tObj.e = [emin, emax]
  twindows = [int((ttotal-tmin) / texp[i]) for i in range(len(texp))]  # number of temporal windows per exposure time in total time ---!
  tlast = [ttotal+tmax[i] for i in range(len(texp))]  # maximum observation time from last detection (not exceeding ttotal) ---!
  for i, t in enumerate(tlast):
    if t > ttotal:
      tlast[i] = ttotal
  is_detection = [True for i in range(len(texp))]  # controls which avoid forwarding of tlast for subsequent non-detections ---!
  # looping through all light-curve time intervals ---!
  for j in range(int(max(twindows))):
    clocking += min(texp)  # passing time second by second ---!
    print(clocking, 'clock', tlast, is_detection) if checks1 else None

    # --------------------------------- CLOCKING BREAK --------------------------------- !!!

    # check tlast, if globally reached then stop current trial ---!
    if clocking > max(tlast):
      print('end analysis trial', count, ' at clocking', tlast)
      break
    current_twindows = []

    # --------------------------------- 3° LOOP :: texp in tbin --------------------------------- !!!

    for i in range(len(texp)):
      if j == 0:
        current_twindows.append(texp[i])
      else:
        current_twindows.append(texp[i]) if clocking % texp[i] == 0 else None
    # looping for all the texp for which the tbin analysis needs to be computed ---!
    for i in range(len(current_twindows)):

      # --------------------------------- CLOCKING SKIP --------------------------------- !!!

      # check tlast, if locally reached then skip current bin ---!
      index = texp.index(current_twindows[i])
      if clocking > tlast[index]:
        print('skip analysis texp', texp[index]) if checks1 else None
        continue
      # --------------------------------- CHECK SKIP --------------------------------- !!!

      tbin = clocking / current_twindows[i]  # temporal bin number of this analysis
      IDbin = 'tbin%09d' % tbin
      csvName = p.getCsvDir() + fileroot + 'ID%06d_%ds.csv' % (count, texp[index])
      if os.path.isfile(csvName):
        skip = checkTrialId(csvName, IDbin)
      else:
        skip = False
      if skip_exist is True and skip is True:
        continue

      # --------------------------------- SELECTION TIME --------------------------------- !!!

      # if first tbin of tepx then don't add clocking time to selection edges ---!
      if clocking < tmin:
        continue
      elif clocking == tmin:
        tObj.t = [tmin, tmax[index]]
      elif clocking > tmin and texp[index] == min(texp):
        tObj.t = [clocking, texp[index]+clocking]
      elif clocking > tmin and texp[index] != min(texp):
        tObj.t = [tmin + clocking, tmax[index] + clocking]
      if tObj.t[1] > ttotal:
        tObj.t[1] = ttotal

      # --------------------------------- OBSERVATION LIST --------------------------------- !!!

      # check num of ph list file and select the correct files ---!
      if run_duration != ttotal:
        if (tObj.t[0] < GTIf[index] or tObj.t[0] == GTIf[index]) and (tObj.t[1] == GTIf[index] or tObj.t[1] < GTIf[index]):
          # if num[index] > num_max and num[index] != num_max:
          #   break
          event_bins = [phlist.replace('.fits', '_n%03d.fits' %num[index])]
        elif (tObj.t[0] < GTIf[index] or tObj.t[0] == GTIf[index]) and (tObj.t[1] == GTIf[index] or tObj.t[1] > GTIf[index]):
          # if num[index] > num_max and num[index] != num_max:
          #   break
          event_bins = [phlist.replace('.fits', '_n%03d.fits' %num[index])]
          if num[index]+1 < num_max or num[index]+1 == num_max:
            event_bins.append(phlist.replace('.fits', '_n%03d.fits' %(num[index]+1)))
          GTIf[index] += run_duration
          num[index] += 1
        else:
          # if num[index]+1 > num_max and num[index]+1 != num_max:
          #   break
          event_bins = [phlist.replace('.fits', '_n%03d.fits' %(num[index]+1))]
          GTIf[index] += run_duration
          num[index] += 1
      else:
        event_bins = [phlist]

      # actual computation of obs list ---!
      event_list = phlist.replace(p.getSimDir(), p.getSelectDir()).replace('run0406_ebl', 'obs_t%dt%d_ebl' %(tObj.t[0], tObj.t[1])).replace('.fits', '.xml')
      if os.path.isfile(event_list):
        os.remove(event_list)
      tObj.input = event_bins
      tObj.output = event_list
      tObj.obsList(obsname='run0406_ID000126')
      print('event_bins', event_bins) if checks2 else None
      print('current phlist', phlist) if checks2 else None
      print('event_list', event_list) if checks2 else None

      # --------------------------------- SELECTION --------------------------------- !!!

      event_selected = event_list.replace(p.getSimDir(), p.getSelectDir()).replace('obs_', 'texp%ds_' %texp[i])
      prefix = p.getSelectDir() + 'texp%ds_t%dt%d_' %(texp[i], tObj.t[0], tObj.t[1])
      # select events ---!
      if os.path.isfile(event_selected):
        os.remove(event_selected)
      tObj.input = event_list
      tObj.output = event_selected
      tObj.eventSelect(prefix=prefix)
      print('selection', tObj.output) if checks2 else None

      # --------------------------------- SKYMAP --------------------------------- !!!

      skymap = event_selected.replace(p.getSelectDir(), p.getDetDir()).replace('.xml', '_skymap.fits')
      if os.path.isfile(skymap):
        os.remove(skymap)
      tObj.input = event_selected
      tObj.output = skymap
      tObj.eventSkymap(wbin=wbin)
      print('skymap', tObj.output) if checks2 else None

      # --------------------------------- DETECTION & MODELING --------------------------------- !!!

      tObj.corr_rad = corr_rad
      tObj.max_src = max_src
      detectionXml = skymap.replace('_skymap.fits', '_det%dsgm.xml' % sigma)
      if os.path.isfile(detectionXml):
        os.remove(detectionXml)
      tObj.input = skymap
      tObj.output = detectionXml
      tObj.runDetection()
      print('detection', tObj.output) if checks2 else None
      detObj = ManageXml(detectionXml, cfgfile='/config_lc.xml')
      detObj.sigma = sigma
      detObj.if_cut = if_cut
      detObj.modXml()
      detObj.prmsFreeFix()

      # --------------------------------- CANDIDATES NUMBER --------------------------------- !!!

      pos = []
      pos.append(detObj.loadRaDec())
      Ndet = len(pos[0][0])

      # --------------------------------- MAX LIKELIHOOD --------------------------------- !!!

      likeXml = detectionXml.replace('_det%dsgm' % tObj.sigma, '_like%dsgm' % tObj.sigma)
      if os.path.isfile(likeXml):
        os.remove(likeXml)
      tObj.input = event_selected
      tObj.model = detectionXml
      tObj.output = likeXml
      tObj.maxLikelihood()
      print('likelihood', tObj.output) if checks2 else None
      likeObj = ManageXml(likeXml, cfgfile='/config_lc.xml')
      if src_sort and Ndet > 0:
        highest_ts_src = likeObj.sortSrcTs()[0]
        print('!!! check ---- highest TS: ', highest_ts_src) if checks1 else None
      else:
        highest_ts_src = None

      # --------------------------------- DETECTION RA & DEC --------------------------------- !!!

      pos, ra_det, dec_det = ([] for n in range(3))
      pos.append(detObj.loadRaDec(highest=highest_ts_src))
      ra_det.append(pos[0][0][0]) if len(pos[0][0]) > 0 else ra_det.append(np.nan)
      dec_det.append(pos[0][1][0]) if len(pos[0][0]) > 0 else dec_det.append(np.nan)
      Ndet = len(pos[0][0])

      # --------------------------------- CLOSE DET XML --------------------------------- !!!

      detObj.closeXml()

      # --------------------------------- BEST FIT TSV --------------------------------- !!!

      ts_list, ts = ([] for n in range(2))
      ts_list.append(likeObj.loadTs()) if Ndet > 0 else ts_list.append([np.nan])

      # only first elem ---!
      ts.append(ts_list[0][0])
      print('ts:', ts[0]) if checks1 else None

      # --------------------------------- Nsrc FOR TSV THRESHOLD --------------------------------- !!!

      # count src with TS >= 9
      n = 0
      for j in range(len(ts_list[0])):
        if float(ts_list[0][j]) >= ts_threshold:
          n += 1

      Nsrc = n

      # --------------------------------- +2h FROM LAST DETECTION --------------------------------- !!!

      if (float(ts[0]) < ts_threshold or str(ts[0]) == 'nan') and is_detection[index]:
        is_detection[index] = False
        # add 2hrs of obs time ---!
        tlast[index] = tObj.t[1] + add_hours  # +2h ---!
        print('+2h tlast = ', tlast[index], ' with texp = ', texp[index])
        # only 4hrs of simulation avialable, if tlast exceeds them then reset to ttotal ---!
        if tlast[index] > ttotal:
          tlast[index] = ttotal
          print('reset tlast = ', tlast[index], ' with texp = ', texp[index])

      # --------------------------------- BEST FIT RA & DEC --------------------------------- !!!

      ra_list, ra_fit, dec_list, dec_fit = ([] for n in range(4))
      coord = likeObj.loadRaDec() if Ndet > 0 else None
      ra_list.append(coord[0]) if Ndet > 0 else ra_list.append([np.nan])
      dec_list.append(coord[1]) if Ndet > 0 else dec_list.append([np.nan])

      # only first elem ---!
      ra_fit.append(ra_list[0][0])
      dec_fit.append(dec_list[0][0])

      # --------------------------------- BEST FIT SPECTRAL --------------------------------- !!!

      pref_list, pref, index_list, index, pivot_list, pivot = ([] for n in range(6))
      likeObj.if_cut = if_cut
      spectral = likeObj.loadSpectral()
      index_list.append(spectral[0]) if Ndet > 0 else index_list.append([np.nan])
      pref_list.append(spectral[1]) if Ndet > 0 else pref_list.append([np.nan])
      pivot_list.append(spectral[2]) if Ndet > 0 else pivot_list.append([np.nan])

      # only first elem ---!
      index.append(index_list[0][0])
      pref.append(pref_list[0][0])
      pivot.append(pivot_list[0][0])

      # eventually cutoff ---!
      if if_cut:
        cutoff_list, cutoff = ([] for n in range(2))
        cutoff_list.append(spectral[3]) if Ndet > 0 else cutoff_list.append([np.nan])
        cutoff.append(cutoff_list[0][0])

      # --------------------------------- INTEGRATED FLUX --------------------------------- !!!

      flux_ph = []
      if clocking > run_duration:
        norm_factor = 1
      elif elow == emin and ehigh == emax:
        norm_factor = (ehigh - elow)
      else:
        norm_factor = (ehigh - elow) - (emax - emin)
      if Ndet > 0:
        flux_ph.append(tObj.photonFluxPowerLaw(index[0], pref[0], pivot[0], norm_factor=norm_factor))  # E (MeV)
      else:
        flux_ph.append(np.nan)

      # MISSING THE CUT-OFF OPTION ---!!!

      # --------------------------------- CLOSE LIKE XML --------------------------------- !!!

      likeObj.closeXml()

      # --------------------------------- RESULTS TABLE (csv) --------------------------------- !!!

      header = '#tbin,tinit,tend,Ndet,Nsrc,RA_det,DEC_det,RA_fit,DEC_fit,flux_ph,TS\n'
      ID = 'ID%06d' % count
      IDbin = 'tbin%09d' % tbin

      row = []
      if checks1:
        print('!!! ---------- check trial:', count)
        print('!!! ----- check texp:', texp[i], 's between: [', tObj.t[0], ', ', tObj.t[1], ' ] s')
        print('!!! *** check Ndet:', Ndet)
        print('!!! *** check Nsrc:', Nsrc)
        print('!!! *** check ra_det:', ra_det[0])
        print('!!! *** check dec_det:', dec_det[0])
        print('!!! *** check ra_fit:', ra_fit[0])
        print('!!! *** check dec_fit:', dec_fit[0])
        print('!!! *** check flux_ph:', flux_ph[0])
        print('!!! *** check ts:', ts[0])
        print('!!! *** ---------------------------')

      row.append([IDbin, tObj.t[0], tObj.t[1], Ndet, Nsrc, ra_det[0], dec_det[0], ra_fit[0], dec_fit[0],
                  flux_ph[0], ts[0]])
      if os.path.isfile(csvName):
        with open(csvName, 'a') as f:
          w = csv.writer(f)
          w.writerows(row)
          f.close()
      else:
        with open(csvName, 'w+') as f:
          f.write(header)
          w = csv.writer(f)
          w.writerows(row)
          f.close()

    # --------------------------------- CLEAR SPACE --------------------------------- !!!

<<<<<<< HEAD
      os.system('rm ' + p.getSimDir() + 'obs*ebl%06d*' % count)
=======
>>>>>>> cc6bd582
      os.system('rm ' + p.getSelectDir() + '*ebl%06d*' % count)
      os.system('rm ' + p.getDetDir() + '*ebl%06d*' % count)

  if int(count) != 1:
    os.system('rm ' + p.getSimDir() + '*ebl%06d*' % count)

print('\n\n!!! ================== END ================== !!!\n\n')

<|MERGE_RESOLUTION|>--- conflicted
+++ resolved
@@ -34,13 +34,8 @@
 tmax = []
 for i in range(len(texp)):
   tmax.append(tmin + texp[i])
-<<<<<<< HEAD
 ttotal = 1e6  # maximum tobs (4h at least) simulation total time (s)
 add_hours = 7200  # +2h observation time added after first none detection (s)
-=======
-ttotal = 2000 #1e6  # maximum tobs (4h at least) simulation total time (s)
-add_hours = 1000 #7200  # +2h observation time added after first none detection (s)
->>>>>>> cc6bd582
 run_duration = 1200  # 20min observation run time for LST in RTA (s) ---!
 elow = 0.03  # simulation minimum energy (TeV)
 ehigh = 150.0  # simulation maximum energy (TeV)
@@ -55,20 +50,6 @@
 reduce_flux = None  # flux will be devided by factor reduce_flux, if nominal then set to None
 
 # conditions control ---!
-<<<<<<< HEAD
-checks = False  # prints checks info ---!
-if_ebl = True  # uses the EBL absorbed template ---!
-if_cut = False  # adds a cut-off parameter to the source model ---!
-ebl_fits = False  # generate the EBL absorbed template ---!
-extract_spec = True  # generates spectral tables and obs definition models ---!
-irf_degrade = False  # use degraded irf ---!
-src_sort = True  # sorts scandidates from highest TS to lowest ---!
-skip_exist = False  # if an output already exists it skips the step ---!
-debug = False  # prints logfiles on terminal ---!
-if_log = True  # saves logfiles ---!
-=======
-checks1 = False  # prints info
-checks2 = False  # prints more info
 if_ebl = True  # uses the EBL absorbed template
 if_cut = False  # adds a cut-off parameter to the source model
 ebl_fits = False  # generate the EBL absorbed template
@@ -79,7 +60,8 @@
 skip_exist = False  # skips the step if ID exists in csv (issue: if True than add+2h will start anew from last csv tbin)
 debug = False  # prints logfiles on terminal
 if_log = True  # saves logfiles
->>>>>>> cc6bd582
+checks1 = False  # prints info
+checks2 = False  # prints more info
 
 # path configuration ---!
 cfg = xmlConfig(cfgfile='/config_lc.xml')
@@ -512,10 +494,6 @@
 
     # --------------------------------- CLEAR SPACE --------------------------------- !!!
 
-<<<<<<< HEAD
-      os.system('rm ' + p.getSimDir() + 'obs*ebl%06d*' % count)
-=======
->>>>>>> cc6bd582
       os.system('rm ' + p.getSelectDir() + '*ebl%06d*' % count)
       os.system('rm ' + p.getDetDir() + '*ebl%06d*' % count)
 
