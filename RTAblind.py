--- conflicted
+++ resolved
@@ -25,15 +25,11 @@
 irf = 'South_z40_0.5h'
 
 sigma = 5  # detection acceptance (Gaussian)
-texp = [10, 100]  # exposure times (s)
+texp = [1, 5, 10, 100]  # exposure times (s)
 texp.sort()
 tint = len(texp)
-<<<<<<< HEAD
-tmin = [0, 0, 0, 0]  # start of bin to select (s)
-=======
 tdelay = 30  # slewing time (s)
 tmin = [tdelay for i in range(tint)]  # start of bin to select (s)
->>>>>>> 1c8689de
 tmax = []  # end of bin to select (s)
 for i in range(tint):
   tmax.append(tmin[i] + texp[i])
@@ -47,19 +43,11 @@
 confidence = (0.68, 0.95, 0.9973)  # confidence interval for asymmetrical errors (%)
 max_src = 5  # max candidates
 ts_threshold = 25  # TS threshold for reliable detection
-<<<<<<< HEAD
-reduce_flux = 3  # flux will be devided by factor reduce_flux, if nominal then set to None ---!
-
-# conditions control ---!
-checks = False  # prints checks info ---!
-if_ebl = False  # uses the EBL absorbed template ---!
-=======
 reduce_flux = None  # flux will be devided by factor reduce_flux, if nominal then set to None ---!
 
 # conditions control ---!
 checks = False  # prints checks info ---!
 if_ebl = True  # uses the EBL absorbed template ---!
->>>>>>> 1c8689de
 if_cut = False  # adds a cut-off parameter to the source model ---!
 ebl_fits = False  # generate the EBL absorbed template ---!
 extract_spec = False # generates spectral tables and obs definition models ---!
@@ -217,12 +205,7 @@
 
   tObj.e = [emin, emax]
   for i in range(tint):
-<<<<<<< HEAD
     print('!!! ************ STARTING TEXP %d ************ !!!\n\n' % texp[i]) if checks is True else None
-=======
-    print('!!! ************ STARTING TEXP %d ************ !!!\n\n' % texp[i])
-    #tObj.t = [tmin, tmax[i]]
->>>>>>> 1c8689de
     tObj.t = [tmin[i], tmax[i]]
     event_selected = event_list.replace(p.getSimDir(), p.getSelectDir()).replace('obs_', 'texp%ds_' % texp[i])
     prefix = p.getSelectDir() + 'texp%ds_' % texp[i]
@@ -339,10 +322,8 @@
     flux_ph = []
     if Ndet > 0:
       flux_ph.append(tObj.photonFluxPowerLaw(index[0], pref[0], pivot[0]))  # E (MeV)
-
     else:
       flux_ph.append(np.nan)
-
 
     # MISSING THE CUT-OFF OPTION ---!!!
 
@@ -387,9 +368,10 @@
   # --------------------------------- CLEAR SPACE --------------------------------- !!!
 
   print('!!! check ---- ', count, ') trial done...') if checks is True else None
-  os.system('rm ' + p.getSimDir() + '*run*%06d*' % count)
-  os.system('rm ' + p.getSelectDir() + '*run*%06d*' % count)
-  os.system('rm ' + p.getDetDir() + '*run*%06d*' % count)
+  if int(count) != 1:
+    os.system('rm ' + p.getSimDir() + '*run*%06d*' % count)
+    os.system('rm ' + p.getSelectDir() + '*run*%06d*' % count)
+    os.system('rm ' + p.getDetDir() + '*run*%06d*' % count)
 
 print('\n\n!!! ================== END ================== !!!\n\n')
 
