--- conflicted
+++ resolved
@@ -49,17 +49,10 @@
 if_ebl = True  # uses the EBL absorbed template ---!
 if_cut = False  # adds a cut-off parameter to the source model ---!
 ebl_fits = False  # generate the EBL absorbed template ---!
-<<<<<<< HEAD
-extract_spec = True  # generates spectral tables and obs definition models ---!
+extract_spec = False  # generates spectral tables and obs definition models ---!
 irf_degrade = True  # use degraded irf ---!
-src_sort = False  # sorts scandidates from highest TS to lowest ---!
+src_sort = True  # sorts scandidates from highest TS to lowest ---!
 skip_exist = False  # skip trial if already existing in data file ---!
-=======
-extract_spec = False  # generates spectral tables and obs definition models ---!
-irf_degrade = False  # use degraded irf ---!
-src_sort = True  # sorts scandidates from highest TS to lowest ---!
-skip_exist = True  # skip trial if already existing in data file ---!
->>>>>>> 369ee6d8
 debug = False  # prints logfiles on terminal ---!
 if_log = True  # saves logfiles ---!
 
