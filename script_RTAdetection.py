--- conflicted
+++ resolved
@@ -49,22 +49,14 @@
 
 # conditions control ---!
 checks = True
-<<<<<<< HEAD
-ebl_fits = False
-if_cut = True
-if_ebl = True
-extract_spec = False
-irf_degrade = True
-src_sort = True
-=======
 if_fits = True
 if_cut = False
 if_ebl = True
 extract_spec = True
 irf_degrade = False
 src_sort = False
->>>>>>> 391ba6e8
 skip_exist = False
+ebl_fits=False
 
 # files ---!
 fileroot = 'run0406_'
@@ -88,6 +80,7 @@
 tObj.model = p.getWorkingDir() + model_pl
 tObj.caldb = caldb
 tObj.irf = irf
+tObj.debug=True
 # degrade IRF if required ---!
 if irf_degrade:
   tObj.degradeIRF()
@@ -115,7 +108,6 @@
 tbin_stop = tObj.load_template()
 print('!!! check ---- tbin_stop=', tbin_stop) if checks is True else None
 
-breakpoint()
 
 # --------------------------------- 1° LOOP :: trials  --------------------------------- !!!
 
@@ -145,11 +137,7 @@
     else:
       tObj.model = p.getDataDir() + 'run0406_ID000126_tbin%02d.xml' % i
       tObj.event = p.getSimDir() + f + "_tbin%02d.fits" % i
-<<<<<<< HEAD
-      print('!!! check ---- simulation%d without EBL' %(i+1)) if checks is True else None
-=======
       print('!!! check ---- simulation %d without EBL' %(i+1)) if checks is True else None
->>>>>>> 391ba6e8
     event_bins.append(tObj.event)
     if skip_exist:
       if not os.path.isfile(tObj.event):
@@ -290,15 +278,10 @@
 
     raFit[i].append(raList[0][0])
     decFit[i].append(decList[0][0])
-<<<<<<< HEAD
+
     print('!!! check --- RA FIT for all sources: ', raList[0], '\n!!! check --- RA FIT for candidate:',
           raFit[i][0]) if checks is True else None
     print('!!! check --- DEC FIT for all sources: ', decList[0], '\n!!! check --- DEC FIT for candidate:',
-=======
-    print('!!! check ---- RA FIT for all sources: ', raList[0], '\n!!! check ---- RA FIT for candidate:',
-          raFit[i][0]) if checks is True else None
-    print('!!! check ---- DEC FIT for all sources: ', decList[0], '\n!!! check ---- DEC FIT for candidate:',
->>>>>>> 391ba6e8
           decFit[i][0]) if checks is True else None
 
   # --------------------------------- BEST FIT SPECTRAL --------------------------------- !!!
