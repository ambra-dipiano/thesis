# ============================ #
# MODULE OF ANALYSIS FUNCTIONS #
# ============================ #

import gammalib
import ctools
import cscripts
import pyregion
from astropy.io import fits
import numpy as np
import os.path
import pandas as pd
from matplotlib.colors import SymLogNorm
from scipy.interpolate import interp1d
import untangle
import csv
import re
import subprocess
from lxml import etree as ET
import matplotlib
#matplotlib.rcsetup.validate_backend('agg')
import matplotlib.pyplot as plt
#import seaborn as sns

def xmlConfig(cfgfile='/config.xml') :
  '''
  This function loads a configuration xml file from the same directory where the code itself is stored.
  :param cfgfile: str:
            relative path of the configuration xml file wrt the directory of this file, default = "/config.xml"
  :return: cfg.config: dict
            dictionary containing the paths information
  '''
  # load configuration file ---!
  cfgfile = os.path.dirname(__file__)+str(cfgfile)
  # create configuration dictionary ---!
  with open(cfgfile) as f:
    cfg = untangle.parse(f.read())
  return cfg.config

def getDof(cfgfile='/config.xml'):
  cfg = xmlConfig(cfgfile)
  if type(cfg.xml.src.free) is list:
    src = len(cfg.xml.src.free)
  else:
    src = len([cfg.xml.src.free])
  bkg = len(cfg.xml.bkg.free)
  dof = src
  return dof, bkg+src, bkg

def getTrueCoords(fits_file):
  '''
  This function extract source position information from a fits table file.
  :param fits_file: str
            absolute path of the fits table file
  :return: (ra, dec): tuple
            source coordinates RA/DEC
  '''
  with fits.open(fits_file) as hdul:
    ra = hdul[0].header['RA']
    dec = hdul[0].header['DEC']
  return (ra, dec)

def getPointing(merge_map, fits_file, roi=5):
  '''
  This function extract source position information from a fits table file, max probability coordinates from a
  probability fits map and compute the corresponding off axis. If None prob map is given the offaxis is randomly
  computed and the pointing coordinates accordingly derived.
  :param merge_map: str
            absolute path of the probability map fits file
  :param fits_file: str
            absolute path of the fits table file
  :param roi: scalar
            region of interest
  :return: true_coord: tuple
            source coordinates RA/DEC
  :return: pointing: tuple
            pointing coordinates RA/DEC
  :return: offaxis: tuple
            offaxis angle between pointing and position RA/DEC
  '''
  true_coord = getTrueCoords(fits_file)
  if merge_map==None:
    offaxis = (np.random.uniform(0,5,1), np.random.uniform(0,5,1))
    pointing = (true_coord[0] + offaxis[0], true_coord[1] + offaxis[1])
  else:
    with fits.open(merge_map) as hdul:
      # search max prob coords WIP ---!
      offaxis = (0,0)
      pointing = (true_coord[0] + offaxis[0], true_coord[1] + offaxis[1])
  return true_coord, pointing, offaxis

def checkTrialId(file, id):
  '''
  This function checks if a trial ID is already existing within a data file.
  :param file: data file (str)
  :param id: trial ID (str)
  :return: True id the ID exists, False if it doesn't
  '''
  with open(file=file) as f:
    df = pd.read_csv(f)
    cols = list(df.columns)
    ids = df[cols[0]]
  if id in list(ids):
    skip = True
  else:
    skip= False
  return skip

# --------------------------------- CLASS xml CONFIGURATION --------------------------------- !!!

class ConfigureXml() :
  '''
  This class handles the configuration of paths for the analysis.
  '''
  def __init__(self, cfg) :
    self.__initPath(cfg)

  def __initPath(self, cfg) :
    self.__cfg = cfg
    self.__root = self.__cfg.dir.root['path']
    self.__workdir = self.__cfg.dir.workdir['path']
    self.__runpath = self.__cfg.dir.runpath['path']
    self.__datapath = self.__cfg.dir.datapath['path']
    self.__simpath = self.__cfg.dir.simpath['path']
    self.__selectpath = self.__cfg.dir.selectpath['path']
    self.__detpath = self.__cfg.dir.detpath['path']
    self.__csvpath = self.__cfg.dir.csvpath['path']
    self.__pngpath = self.__cfg.dir.pngpath['path']

  def __checkDir(self, dir):
    isdir = os.path.isdir(dir)
    return isdir
  def __makeDir(self, dir):
    if not self.__checkDir(dir=dir):
      os.mkdir(dir)

  def getRootDir(self):
    return self.__root

  # working directory ---!
  def getWorkingDir(self):
    self.__makeDir(self.__workdir.replace('${root}', self.__root))
    return self.__workdir.replace('${root}', self.__root)
  def setWorkingDir(self, workingDir):
    self.__workdir = workingDir
    self.__makeDir(workingDir)

  # directory containing runs ---!
  def getRunDir(self):
    self.__makeDir(self.__runpath.replace('${workdir}', self.getWorkingDir()))
    return self.__runpath.replace('${workdir}', self.getWorkingDir())
  def setRunDir(self, runDir):
    self.__runpath = runDir
    self.__makeDir(runDir)

  # directory storing runs data ---!
  def getDataDir(self):
    self.__makeDir(self.__datapath.replace('${runpath}', self.getRunDir()))
    return self.__datapath.replace('${runpath}', self.getRunDir())
  def setDataDir(self, dataDir):
    self.__runpath = dataDir
    self.__makeDir(dataDir)

  # target directory for simulations ---!
  def getSimDir(self):
    self.__makeDir(self.__simpath.replace('${runpath}', self.getRunDir()))
    return self.__simpath.replace('${runpath}', self.getRunDir())
  def setSimDir(self, simDir):
    self.__runpath = simDir
    self.__makeDir(simDir)

  # target directory for selections ---!
  def getSelectDir(self):
    self.__makeDir(self.__selectpath.replace('${runpath}', self.getRunDir()))
    return self.__selectpath.replace('${runpath}', self.getRunDir())
  def setSelectDir(self, selectDir):
    self.__runpath = selectDir
    self.__makeDir(selectDir)

  # target directory for pipeline products ---!
  def getDetDir(self):
    self.__makeDir(self.__detpath.replace('${runpath}', self.getRunDir()))
    return self.__detpath.replace('${runpath}', self.getRunDir())
  def setDetDir(self, detDir):
    self.__runpath = detDir
    self.__makeDir(detDir)

  # target directory for output tables ---!
  def getCsvDir(self):
    self.__makeDir(self.__csvpath.replace('${runpath}', self.getRunDir()))
    return self.__csvpath.replace('${runpath}', self.getRunDir())
  def setCsvDir(self, csvDir):
    self.__runpath = csvDir
    self.__makeDir(csvDir)

  def getPngDir(self):
    self.__makeDir(self.__pngpath.replace('${workdir}', self.getWorkingDir()))
    return self.__pngpath.replace('${workdir}', self.getWorkingDir())
  def setPngDir(self, pngDir):
    self.__pngpath = pngDir
    self.__makeDir(pngDir)

# --------------------------------- CLASS ANALYSIS --------------------------------- !!!

class Analysis() :
  '''
  This class contains a mixture of ctools wrapper and pipeline methods. The former are used to easily access and set
  ctools while the latter handles all the analysis necessities: from handling the EBL absorption to degrading the IRFs,
  from extracting spectra to reading the template time bins needed for the simulations. Each public field (self.field)
  can be set accordingly to the user needs from a python script, while private fields (self.__field) is for internal
  usage. Equally, public methods (methodName()) can be invoked within a python script once the class is instanced while
  private methods (__methodName()) should only be used within the class itself.
  '''
  def __init__(self, cfgfile='/config.xml'):
    # location of ctools ---!
    self.__CTOOLS = os.environ.get('CTOOLS')
    # path initial configuration ---!
    self.__cfg = xmlConfig(cfgfile)
    self.__p = ConfigureXml(self.__cfg)
    # files fields ---!
    self.model, self.template, self.table, self.sensCsv = (str() for i in range(4))
    self.output, self.input = (str() for i in range(2))
    self.caldb = 'prod2'  # production name in calibration database ---!
    self.irf = 'South_0.5h'  # irf ID name ---!
    # condition control ---!
    self.if_ebl = True  # set/unset EBL absorption feature ---!
    self.extract_spec = False  # set/unset spectra extraction feature ---!
    self.plot = False  # option for retrieving plotting values ---!
    self.zfetch = False  # set/unset automatic fetching of redshift ---!
    self.debug = False  # set/unset debug mode for ctools ---!
    self.if_log = True  # set/unset logfiles for ctools ---!
    # data fields ---!
    self.t = [0, 1800]  # time range (s/MJD) ---!
    self.tmax = 1800  # maximum exposure time needed (s) ---!
    self.e = [0.03, 150.0]  # energy range (TeV) ---!
    self.roi = 5  # region of indeterest (deg) ---!
    self.pointing = [83.63, 22.01]  # RA/DEC or GLON/GLAT (deg) ---!
    self.sigma = 5  # Gaussian significance (sigmas) ---!
    self.max_src = 10  # Max number of candidates to list during blind-detection ---!
    # ctools miscellaneous ---!
    self.seed = 1  # MC seed ---!
    self.coord_sys = 'CEL'  # coordinate system <CEL|GAL> ---!
    self.sky_subtraction = 'IRF'  # skymap subtraction type <NONE|IRF|RING> ---!
    self.bkg_type = 'irf'  # background model <Irf|Aeff|Racc> ---!
    self.src_type = 'POINT'  # source model type ---!
    self.src_name = 'Src001'  # name of source of interest ---!
    self.exclrad = 0.5  # radius around candidate to exclude from further search ---!
    self.corr_kern = 'GAUSSIAN'  # smoothing type ---!
    self.corr_rad = 0.1  # radius for skymap smoothing ---!
    self.sgmrange = [0, 10]  # range of gaussian sigmas ---!
    self.confidence = 0.95  # confidence level (%) ---!
    self.eref = 1  # energy reference for flux computation ---!
    self.sens_type = 'Differential'  # sensitivity type <Integral|Differential> ---!
    self.nthreads = 1
    # ebl specifics ---!
    self.z = 0.1  # redshift value ---!
    self.z_ind = 1  # redshift value index ---!
    # irf degradation & flux reduction ---!
    self.factor = 2
    # fits extension array ---!
    self.__time, self.__energy, self.__spectra, self.__ebl = (float() for i in range(4))

  # open and close the FITS files ---!
  def __openFITS(self):
    hdul = fits.open(self.template)
    return hdul
  def __closeFITS(self, hdul):
    hdul.close()
    return

  # retrive FITS data ---!
  def __getFitsData(self):
    hdul = self.__openFITS()
    self.__energy = np.array(hdul[1].data)
    self.__time = np.array(hdul[2].data)
    self.__spectra = np.array(hdul[3].data)
    if self.if_ebl:
      try:
        self.__ebl = np.array(hdul[4].data)
      except:
        raise IndexError('Template extensions out of range. Unable to load EBL absorbed spectra.')

    self.__closeFITS(hdul)
    return

  # load csv tabl in pandas DataFrame and drop NaN values---!
  def __openCSV(self):
    df = pd.read_csv(self.table)
    df.dropna()
    return df

  # retrive csv data ---!
  def __getCsvData(self):
    df = self.__openCSV()
    cols = list(df.columns)
    tau_gilmore = np.array(df[cols[self.z_ind]])
    E = np.array(df[cols[0]]) / 1e3  # MeV --> GeV ---!
    return tau_gilmore, E

  # retrive csv temporal bin grid of the template in use and return the necessary slice ---!
  def getTimeSlices(self):
    df = self.__openCSV()
    cols = list(df.columns)
    self.__time = np.append(0, np.array(df[cols[1]]))
    for i in range(len(self.__time)):
      if self.__time[i] > self.tmax or self.__time[i] == self.tmax:
        self.__time[i] = self.tmax
        bin = i+1
        break
    if bin < self.__Nt:
      sliceObj = slice(0, bin + 1)
    else:
      sliceObj = slice(0, bin)
    return self.__time[sliceObj]

  # compute the EBL absorption ---!
  def __addEbl(self):
    self.__getFitsData()
    tau_gilmore, E = self.__getCsvData()
    # interpolate linearly handling NaNs/inf/zeroes ---!
    with np.errstate(invalid='raise'):
      interp = interp1d(E, tau_gilmore, bounds_error=False)
    tau = np.array(interp(self.__energy))
    self.__ebl = np.empty_like(self.__spectra)
    # compute absorption ---!
    for i in range(len(self.__time)):
      for j in range(len(self.__energy)):
        self.__ebl[i][j] = self.__spectra[i][j] * np.exp(-tau[j])

    if self.plot:
      return E, tau_gilmore, self.__energy, tau
    else:
      return

  # retrive the redshift and evaluate which table column is the nearest, then access its index ---!
  def __zfetch(self):
    hdul = self.__openFITS()
    # fetch z and chose the table column with min distance from it ---!
    z = hdul[0].header['REDSHIFT']
    with open(self.table, 'r') as f:
      reader = csv.reader(f)
      hdr = next(reader)
    zlist = []
    # load only the redshift columns ---!
    for el in hdr:
      zlist.append(re.sub('[^0-9,.]', '', el))
    zlist.remove('')
    zlist = [float(i) for i in zlist]
    # find nearest ---!
    self.z = min(zlist, key=lambda x:abs(x-z))
    self.z_ind = zlist.index(self.z) +1
    return

  # add EBL extension to a FITS template ---!
  def fitsEbl(self, template_ebl):
    hdul = self.__openFITS()
    if self.zfetch:
      self.__zfetch()
    if self.plot:
      x, y, x2, y2 = self.__addEbl()
    else:
      self.__addEbl()
    # update fits ---!
    hdu = fits.BinTableHDU(name='EBL Gilmore', data=self.__ebl)
    header = hdu.header
    header.set('UNITS', 'ph/cm2/s/GeV', ' ')
    hdu = fits.BinTableHDU(name='EBL Gilmore', data=self.__ebl, header=header)
    hdul.append(hdu)
    # save to new ---!
    if os.path.isfile(template_ebl):
      os.remove(template_ebl)
    hdul.writeto(template_ebl, overwrite=True)
    self.__closeFITS(hdul)
    if self.plot:
      return x, y, x2, y2
    else:
      return

  # extract template spectra, create xml model files and time slices csv file ---!
  def __extractSpec(self):
    # time slices table ---!
    table = self.__p.getDataDir() + 'time_slices.csv'
    if os.path.isfile(table):
      os.remove(table)
    with open(table, 'w+') as tab:
      tab.write('#bin,tmax_bin')

    # spectra and models ---!
    for i in range(self.__Nt):
      if self.if_ebl:
        filename = self.__p.getDataDir() + 'spec_ebl_tbin%02d.out' % i
      else:
        filename = self.__p.getDataDir() + 'spec_tbin%02d.out' % i
      if os.path.isfile(filename):
        os.remove(filename)

      # time slices table ---!
      with open(table, 'a') as tab:
        tab.write('\n' + str(i) + ', ' + str(self.__time[i][0]))

      # ebl ---!
      if self.if_ebl:
        with open(filename, 'a+') as f:
          for j in range(self.__Ne):
            # write spectral data in E [MeV] and I [ph/cm2/s/MeV] ---!
            if self.__ebl is not None:
              f.write(str(self.__energy[j][0] * 1000) + ' ' + str(self.__ebl[i][j] / 1000) + "\n")
        # write bin models ---!
        os.system('cp ' + str(self.model) + ' ' + str(self.__p.getDataDir()) + 'run0406_ID000126_ebl_tbin%02d.xml' % i)
        s = open(self.__p.getDataDir() + 'run0406_ID000126_ebl_tbin%02d.xml' % i).read()
        s = s.replace('data/spec', 'spec_ebl_tbin%02d' % i)
        with open(self.__p.getDataDir() + 'run0406_ID000126_ebl_tbin%02d.xml' % i, 'w') as f:
          f.write(s)
      # no ebl ---!
      else:
        with open(filename, 'a+') as f:
          for j in range(self.__Ne):
            # write spectral data in E [MeV] and I [ph/cm2/s/MeV] ---!
            f.write(str(self.__energy[j][0] * 1000.0) + ' ' + str(self.__spectra[i][j] / 1000.0) + "\n")
        # write bin models ---!
        os.system('cp ' + str(self.model) + ' ' + str(self.__p.getDataDir()) + 'run0406_ID000126_tbin%02d.xml' % i)
        s = open(self.__p.getDataDir() + 'run0406_ID000126_tbin%02d.xml' % i).read()
        s = s.replace('data/spec', 'spec_tbin%02d' % i)
        with open(self.__p.getDataDir() + 'run0406_ID000126_tbin%02d.xml' % i, 'w') as f:
          f.write(s)
    return

  # read template and return tbin_stop containing necessary exposure time coverage ---!
  def loadTemplate(self) :
    self.__getFitsData()

    self.__Nt = len(self.__time)
    self.__Ne = len(self.__energy)

    # time grid ---!
    t = [0.0 for x in range(self.__Nt + 1)]
    for i in range(self.__Nt - 1):
      t[i + 1] = self.__time[i][0] + (self.__time[i + 1][0] - self.__time[i][0]) / 2
    # tmax in last bin ---!
    t[self.__Nt] = self.__time[self.__Nt - 1][0] + (self.__time[self.__Nt - 1][0] - t[self.__Nt - 1])

    # stop the second after higher tmax ---!
    if self.tmax != None :
      tbin_stop = 1
      for bin in range(len(t)) :
        if t[bin] <= self.tmax :
          tbin_stop += 1
        else :
          continue
    else :
      raise ValueError('Maximum exposure time (tmax) is larger than the template temporal evolution.')

    # energy grid ---!
    en = [1.0 for x in range(self.__Ne + 1)]
    for i in range(self.__Ne - 1):
      en[i + 1] = self.__energy[i][0] + (self.__energy[i + 1][0] - self.__energy[i][0]) / 2
    # Emax in last bin ---!
    en[self.__Ne] = self.__energy[self.__Ne - 1][0] + (self.__energy[self.__Ne - 1][0] - en[self.__Ne - 1])

    # extract spectrum if required ---!
    if self.extract_spec:
      self.__extractSpec()
    max_tbin = self.__Nt
    return tbin_stop, max_tbin

  # get tbin_stop without loading the template ---!
  def getTimeBinStop(self) :
    self.__getFitsData()

    self.__Nt = len(self.__time)
    self.__Ne = len(self.__energy)

    # time grid ---!
    t = [0.0 for x in range(self.__Nt + 1)]
    for i in range(self.__Nt - 1):
      t[i + 1] = self.__time[i][0] + (self.__time[i + 1][0] - self.__time[i][0]) / 2
    # tmax in last bin ---!
    t[self.__Nt] = self.__time[self.__Nt - 1][0] + (self.__time[self.__Nt - 1][0] - t[self.__Nt - 1])

    # stop the second after higher tmax ---!
    if self.tmax != None :
      tbin_stop = 1
      for bin in range(len(t)) :
        if t[bin] <= self.tmax :
          tbin_stop += 1
        else :
          continue
    else :
      raise ValueError('Maximum exposure time (tmax) is larger than the template temporal evolution.')
    return tbin_stop

  # get template bins within GTI ---!
  def getTimeBins(self, GTI, tgrid):
    tbins = []
    for i in range(len(tgrid)):
      # if tgrid[i] <= GTI[0]+10 and tgrid[i+1] >= GTI[0]-10:
      if tgrid[i] <= GTI[0] and tgrid[i+1] >= GTI[0]:
        tbins.append(i)
        continue
      # if tgrid[i] >= GTI[0]-10 and tgrid[i+1] <= GTI[1]+10:
      if tgrid[i] >= GTI[0] and tgrid[i+1] <= GTI[1]:
        tbins.append(i)
        continue
      # if tgrid[i] >= GTI[1]-10:
      if tgrid[i] >= GTI[1]:
        tbins.append(i)
        break

    tbins = sorted(tbins)
    tbins = self.__dropListDuplicates(tbins)
    return tbins


  # ctobssim wrapper ---!
  def eventSim(self) :
    sim = ctools.ctobssim()
    sim["inmodel"] = self.model
    sim["outevents"] = self.output
    sim["caldb"] = self.caldb
    sim["irf"] = self.irf
    sim["ra"] = self.pointing[0]
    sim["dec"] = self.pointing[1]
    sim["rad"] = self.roi
    sim["tmin"] = self.t[0]
    sim["tmax"] = self.t[1]
    sim["emin"] = self.e[0]
    sim["emax"] = self.e[1]
    sim["seed"] = self.seed
    sim["nthreads"] = self.nthreads
    sim["logfile"] = self.output.replace('.fits', '.log')
    sim["debug"] = self.debug
    if self.if_log:
      sim.logFileOpen()
    sim.execute()
    return

  # create observation list with gammalib ---!
  def obsList(self, obsname):
    xml = gammalib.GXml()
    obslist = xml.append('observation_list title="observation library"')

    for i in range(len(self.input)):
      obs = obslist.append('observation name="%s" id="%02d" instrument="CTA"' % (obsname, i))
      obs.append('parameter name="EventList" file="%s"' % self.input[i])
    xml.save(self.output)
    return

  # dopr duplicates in list ---!
  def __dropListDuplicates(self, list):
    new_list = []
    for l in list:
      if l not in new_list:
        new_list.append(l)
    return new_list

  # keep only the GTI rows plus a buffering margin ---!
  def __dropExceedingEvents(self, hdul, GTI):
    slice_list = []
    times = hdul[1].data.field('TIME')
    for i, t in enumerate(times):
      if t >= GTI[0] and t <= GTI[1]:
        slice_list.append(i)
    if len(slice_list) > 10:
      slice_list = slice_list[:-10]
    return slice_list

  # create single photon list from obs list ---!
  def __singlePhotonList(self, sample, filename, GTI, shift_time=False):
    print('GTI', GTI)
    sample = sorted(sample)
    n = 0
    for i, f in enumerate(sample):
      print(f)
      with fits.open(f) as hdul:
        if n == 0 and len(hdul[1].data) > 0:
          h1 = hdul[1].header
          h2 = hdul[2].header
          ext1 = hdul[1].data
          ext2 = hdul[2].data
          n += 1
        elif n != 0 and len(hdul[1].data) > 0:
          ext1 = np.append(ext1, hdul[1].data)
    # create output FITS file empty ---!
    hdu = fits.PrimaryHDU()
    hdul = fits.HDUList([hdu])
    hdul.writeto(filename, overwrite=True) if os.path.isfile(filename) else hdul.writeto(filename)
    hdul.close()
    # update FITS file ---!
    with fits.open(filename, mode='update') as hdul:
      hdu1 = fits.BinTableHDU(name='EVENTS', data=ext1, header=h1)
      hdu2 = fits.BinTableHDU(name='GTI', data=ext2, header=h2)
      hdul.append(hdu1)
      hdul.append(hdu2)
      hdul.flush()
    with fits.open(filename, mode='update') as hdul:
      # drop events exceeding GTI ---!
      slice = self.__dropExceedingEvents(hdul=hdul, GTI=GTI)
      if len(slice) > 2:
        hdul[1].data = hdul[1].data[slice]
      hdul.flush()
      # sort times and modify indexes ---!
      indexes = hdul[1].data.field(0)
      # if shift_time:
      #   times = hdul[1].data.field('TIME')
      #   times = sorted(times)
      GTI_new = []
      for i, ind in enumerate(indexes):
        hdul[1].data.field(0)[i] = i + 1
<<<<<<< HEAD
      # find GTI in time array
      print(filename, len(hdul[1].data) - (len(hdul[1].data)-len(slice)))
=======
        # if shift_time:
        #   hdul[1].data.field('TIME')[i] = times[i]
      # modify GTI ---!
>>>>>>> 1c8689de
      GTI_new.append(min(hdul[1].data.field('TIME'), key=lambda x: abs(x - GTI[0])))
      GTI_new.append(min(hdul[1].data.field('TIME'), key=lambda x: abs(x - GTI[1])))
      hdul[2].data[0][0] = GTI_new[0]
      hdul[2].data[0][1] = GTI_new[1]
      # hdul[2].data[0][0] = GTI[0]
      # hdul[2].data[0][1] = GTI[1]
      hdul.flush()
    return

  # created one FITS table containing all events and GTIs ---!
  def appendEventsSinglePhList(self):
    GTI = []
    with fits.open(self.input[0]) as hdul:
      GTI.append(hdul[2].data[0][0])
    with fits.open(self.input[-1]) as hdul:
      GTI.append(hdul[2].data[0][1])
    self.__singlePhotonList(sample=self.input, filename=self.output, GTI=GTI)
    return

  # create one fits table appending source and bkg
  def appendBkg(self, phlist, bkg, GTI):
    with fits.open(bkg, mode='update') as hdul:
      # fix GTI ---!
      hdul[2].data[0][0] = GTI[0]
      hdul[2].data[0][1] = GTI[1]
      hdul.flush()
      times = hdul[1].data.field('TIME')
      for i, t, in enumerate(times):
        hdul[1].data.field('TIME')[i] = t + GTI[0]
      hdul.flush()
    self.__singlePhotonList(sample=[phlist, bkg], filename=phlist, GTI=GTI)
    return

  # created a number of FITS table containing all events and GTIs ---!
  def appendEventsMultiPhList(self, max_length=None, last=None):
    n = 1
<<<<<<< HEAD
    if os.path.isfile(self.output) and remove_old:
      os.remove(self.output)
    # collect events ---!
    if max_length == None:
      GTI = []
      with fits.open(self.input[0]) as hdul:
        GTI.append(hdul[2].data[0][0])
      with fits.open(self.input[-1]) as hdul:
        GTI.append(hdul[2].data[0][1])
      self.__singlePhotonList(sample=self.input, filename=self.output, GTI=GTI)
      return
    else:
      sample = []
      singlefile = str(self.output)
      for j in range(int(last/max_length)+1):
        for i, f in enumerate(self.input):
          with fits.open(f) as hdul:
            tlast = hdul[2].data[0][1]
            tfirst = hdul[2].data[0][0]
            if (tlast < max_length*n and tlast != max_length*n):
              sample.append(f)
            elif (tlast > max_length*n or tlast == max_length*n) and i != len(self.input)-1:
              sample.append(f)
              if n == 1:
                filename = singlefile.replace('.fits', '_n%03d.fits' % n)
              else:
                filename = filename.replace('_n%03d.fits' %(n-1), '_n%03d.fits' %n)
              if os.path.isfile(filename) and remove_old:
                os.remove(filename)
                self.__singlePhotonList(sample=sample, filename=filename, GTI=[max_length*(n-1), max_length*n])
              n += 1
              sample = [f]
            if (tfirst > max_length*(n-1) and tfirst < last) and i == len(self.input)-1:
              filename = filename.replace('_n%03d.fits' %(n-1), '_n%03d.fits' %n)
              sample.append(f)
              if os.path.isfile(filename) and remove_old:
                os.remove(filename)
                self.__singlePhotonList(sample=sample, filename=filename, GTI=[max_length*(n-1), max_length*n])

      return n, singlefile
=======
    sample = []
    singlefile = str(self.output)
    for j in range(int(last / max_length) + 1):
      for i, f in enumerate(self.input):
        with fits.open(f) as hdul:
          tfirst = hdul[2].data[0][0]
          tlast = hdul[2].data[0][1]
          if (tfirst >= max_length * (j) and tlast <= max_length * (j + 1)) or \
              (tfirst <= max_length * (j) and tlast > max_length * (j)):
            sample.append(f)
          elif tlast >= max_length * (j + 1): # or last == max_length * (j + 1):
            sample.append(f)
            if n == 1:
              filename = singlefile.replace('.fits', '_n%03d.fits' % n)
            else:
              filename = filename.replace('_n%03d.fits' % (n - 1), '_n%03d.fits' % n)
            sample = self.__dropListDuplicates(sample)
            print('call 1', filename)
            self.__singlePhotonList(sample=sample, filename=filename, GTI=[max_length * (j), max_length * (j + 1)])
            n += 1
            drop = len(sample) - 1
            if drop > 2:
              self.input = self.input[drop - 1:]
            sample = [f]
            break
          # if tlast > last - max_length or i == len(self.input) - 1:
          #   filename = filename.replace('_n%03d.fits' % (n), '_n%03d.fits' % (n+1))
          #   sample.append(f)
          #   sample = self.__dropListDuplicates(sample)
          #   print('call 2', filename)
          #   self.__singlePhotonList(sample=sample, filename=filename, GTI=[max_length * (j), max_length * (j + 1)])
          #   sample = [f]
          #   break
    return n, singlefile
>>>>>>> 1c8689de

  # ctselect wrapper ---!
  def eventSelect(self, prefix=None):
    selection = ctools.ctselect()
    selection['inobs'] = self.input
    selection['outobs'] = self.output
    selection['usepnt'] = True
    if prefix != None:
      selection['prefix'] = prefix
    selection['rad'] = self.roi
    selection['tmin'] = self.t[0]
    selection['tmax'] = self.t[1]
    selection['emin'] = self.e[0]
    selection['emax'] = self.e[1]
    # selection["nthreads"] = self.nthreads
    selection['logfile'] = self.output.replace('.xml', '.log')
    selection['debug'] = self.debug
    if self.if_log:
      selection.logFileOpen()
    selection.execute()
    return

  # ctskymap wrapper ---!
  def eventSkymap(self, wbin=0.02):
    nbin = int(self.roi / wbin)
    skymap = ctools.ctskymap()
    skymap['inobs'] = self.input
    skymap['outmap'] = self.output
    skymap['irf'] = self.irf
    skymap['caldb'] = self.caldb
    skymap['emin'] = self.e[0]
    skymap['emax'] = self.e[1]
    skymap['usepnt'] = True
    skymap['nxpix'] = nbin
    skymap['nypix'] = nbin
    skymap['binsz'] = wbin
    skymap['coordsys'] = self.coord_sys.upper()
    skymap['proj'] = 'CAR'
    skymap['bkgsubtract'] = self.sky_subtraction.upper()
    # skymap["nthreads"] = self.nthreads
    skymap['logfile'] = self.output.replace('.fits', '.log')
    skymap['debug'] = self.debug
    if self.if_log:
      skymap.logFileOpen()
    skymap.execute()
    return

  # cssrcdetect wrapper ---!
  def runDetection(self) :
    self.detectionXml = '%s' % self.input.replace('_skymap.fits', '_det%ssgm.xml' % self.sigma)
    self.detectionReg = '%s' % self.input.replace('_skymap.fits', '_det%ssgm.reg' % self.sigma)

    detection = cscripts.cssrcdetect()
    detection['inmap'] = self.input
    detection['outmodel'] = self.output
    detection['outds9file'] = self.detectionReg
    detection['srcmodel'] = self.src_type.upper()
    detection['bkgmodel'] = self.bkg_type.upper()
    detection['threshold'] = int(self.sigma)
    detection['maxsrcs'] = self.max_src
    detection['exclrad'] = self.exclrad
    detection['corr_rad'] = self.corr_rad
    detection['corr_kern'] = self.corr_kern.upper()
    detection['logfile'] = self.output.replace('.xml', '.log')
    detection['debug'] = self.debug
    # detection["nthreads"] = self.nthreads
    if self.if_log:
      detection.logFileOpen()
    detection.execute()
    return

  # ctlike wrapper ---!
  def maxLikelihood(self):
    like = ctools.ctlike()
    like['inobs'] = self.input
    like['inmodel'] = self.model
    like['outmodel'] = self.output
    like['caldb'] = self.caldb
    like['irf'] = self.irf
    like['refit'] = True
    like['max_iter'] = 50
    like['fix_spat_for_ts'] = False
    like["nthreads"] = self.nthreads
    like['logfile'] = self.output.replace('.xml', '.log')
    like['debug'] = self.debug
    if self.if_log:
      like.logFileOpen()
    like.execute()
    return

  # cterror wrapper ---!
  def confLevels(self, asym_errors):
    self.confidence_level=[0.6827, 0.9545, 0.9973]
    self.output = []
    for i in range(len(self.confidence_level)):
      self.output.append(asym_errors.replace('_errors', '_%2derr' % (self.confidence_level[i] * 100)))
      if not os.path.isfile(self.output[i]):
        err = ctools.cterror()
        err['inobs'] = self.input
        err['inmodel'] = self.model
        err['srcname'] = self.src_name
        err['outmodel'] = self.output[i]
        err['caldb'] = self.caldb
        err['irf'] = self.irf
        err['confidence'] = self.confidence_level[i]
        err["nthreads"] = self.nthreads
        err['logfile'] = self.output[i].replace('.xml', '.log')
        err['debug'] = self.debug
        if self.if_log:
          err.logFileOpen()
        err.execute()
    return self.output

  # ctulimit wrapper ---!
  def integrFlux(self):
    uplim = ctools.ctulimit()
    uplim['inobs'] = self.input
    uplim['inmodel'] = self.model
    uplim['srcname'] = self.src_name
    uplim['caldb'] = self.caldb
    uplim['irf'] = self.irf
    uplim['confidence'] = self.confidence
    uplim['sigma_min'] = self.sgmrange[0]
    uplim['sigma_max'] = self.sgmrange[1]
    uplim['eref'] = self.eref  # default reference energy for differential limit (in TeV)
    uplim['emin'] = self.e[0]  # default minimum energy for integral flux limit (in TeV)
    uplim['emax'] = self.e[1]  # default maximum energy for integral flux limit (in TeV)
    uplim["nthreads"] = self.nthreads
    uplim['logfile'] = self.model.replace('results.xml', 'flux.log')
    uplim['debug'] = self.debug
    if self.if_log:
      uplim.logFileOpen()
    uplim.execute()
    return

  # compute integral photon flux for PL model ---!
  def photonFluxPowerLaw(self, gamma, k0, e0, norm_factor=1):
    e1 = self.e[0]*1e6
    e2 = self.e[1]*1e6
    delta = gamma + 1
    factor = k0 / (e0**gamma * delta)
    flux = factor * (e2**delta - e1**delta)
    return flux/norm_factor

  # compute integral energy flux for PL model ---!
  def energyFluxPowerLaw(self, gamma, k0, e0):
    k0 *= 1.60218e-6
    e0 *= 1.60218e-6
    e1 = self.e[0]*1e6 * 1.60218e-6
    e2 = self.e[1]*1e6 * 1.60218e-6
    delta = gamma+1
    factor = k0 / (e0**gamma * delta)
    flux = factor * (e2**delta - e1**delta)
    return flux

  # initialize paths for caldb degradation: directories and files ---!
  def __initCaldbIrf(self):
    nominal_irf =  self.__CTOOLS + '/share/caldb/data/cta/%s/bcf/%s/irf_file.fits' % (self.caldb, self.irf)
    degraded_irf = nominal_irf.replace('prod', 'degr')
    caldb_degr = self.caldb.replace('prod', 'degr')
    folder = self.__CTOOLS + '/share/caldb/data/cta/'
    nominal_cal =  folder + self.caldb
    degraded_cal = folder + caldb_degr
    return folder, nominal_cal, nominal_irf, degraded_cal, degraded_irf

  # updates the degraded caldb index by replacing all "prod" references with "degr" ---!
  def __updateCaldbIndex(self, index):
    # read content ---!
    with open(index, 'r', encoding="ISO-8859-1") as f:
      filedata = f.read()
    # Replace the target keyword ---!
    filedata = filedata.replace('prod', 'degr').replace('PROD', 'DEGR')
    # Write the file out again ---!
    with open(index, 'w', encoding="ISO-8859-1") as f:
      f.write(filedata)
    return

  # create copy of caldb and corresponding caldb.inx file ---!
  def __mockNominalCaldb(self, nominal_cal, nominal_irf, degraded_cal, degraded_irf):
    if not os.path.isdir(degraded_cal):
      os.mkdir(degraded_cal)
    if not os.path.isfile(degraded_cal+'/caldb.indx'):
      os.system('cp %s/caldb.indx %s/caldb.indx' %(nominal_cal, degraded_cal))
      # update caldb.indx file ---!
      self.__updateCaldbIndex(degraded_cal+'/caldb.indx')
    if not os.path.isdir(degraded_cal+'/bcf'):
      os.mkdir(degraded_cal+'/bcf')
    if not os.path.isdir(degraded_cal+'/bcf/'+self.irf):
      os.mkdir(degraded_cal+'/bcf/'+self.irf)
    if os.path.isfile(degraded_irf):
      os.system('rm %s' %degraded_irf)
    if not os.path.isfile(degraded_irf):
      os.system('cp %s %s' %(nominal_irf, degraded_irf))
    return

  # change permission to 777 and ask for password if user id not in idlist param ---!
  def __openPermission(self, path, idlist=(0,1126,1006)):
    if os.geteuid() in idlist:
      subprocess.run(['chmod', '-R', '777', path], check=True)
    else:
      subprocess.run(['sudo', 'chmod', '-R', '777', path], check=True)
    return

  # change permission to 755 and ask for password if user id not in idlist param ---!
  def __closePermission(self, path, idlist=(0,1126,1006)):
    if os.geteuid() in idlist:
      subprocess.run(['chmod', '-R', '755', path], check=True)
    else:
      subprocess.run(['sudo', 'chmod', '-R', '755', path], check=True)
    return

  # degrade Aff by self.factor (either scalar or array of energy-bins dimension) ---!
  def __degrAeff(self, nominal_irf, degraded_irf, r=False):
    # initialise ---!
    inv = 1 / self.factor
    extension = 'EFFECTIVE AREA'
    field = 4
    with fits.open(nominal_irf) as hdul:
      elo = np.array(hdul[extension].data.field(0)[:].astype(float)[0])
      ehi = np.array(hdul[extension].data.field(1)[:].astype(float)[0])
      e = elo + 0.5*(ehi - elo)
      tlo = np.array(hdul[extension].data.field(2)[:].astype(float)[0])
      thi = np.array(hdul[extension].data.field(3)[:].astype(float)[0])
      theta = tlo + 0.5*(thi - tlo)
      aeff = np.array(hdul[extension].data.field(field)[:].astype(float)[0])
    # effective area multiplied by inv of factor ---!
    a = np.where(np.array([i * inv for i in aeff]) is np.nan, 0., np.array([i * inv for i in aeff]))
    # degrade and save new ---!
    with fits.open(degraded_irf, mode='update') as hdul:
      hdul[extension].data.field(field)[:] = a
      # save changes ---!
      hdul.flush()
    # return only if bkg counts must be degraded ---!
    if not r:
      return
    else:
      return aeff, a, theta, e

  # degrade bkg counts by normalise for aeff nominal and multiply times aeff degraded ---!
  def __degrBkg(self, nominal_irf, degraded_irf):
    # degrade Aeff and get its returns ---!
    aeff_nom, aeff_deg, theta, e_aeff = self.__degrAeff(nominal_irf=nominal_irf, degraded_irf=degraded_irf, r=True)
    # initialise ---!
    extension = 'BACKGROUND'
    field = 6
    with fits.open(nominal_irf) as hdul:
      xlo = np.array(hdul[extension].data.field(0)[:].astype(float)[0])
      xhi = np.array(hdul[extension].data.field(1)[:].astype(float)[0])
      x = xlo + 0.5*(xhi - xlo)
      ylo = np.array(hdul[extension].data.field(2)[:].astype(float)[0])
      yhi = np.array(hdul[extension].data.field(3)[:].astype(float)[0])
      y = ylo + 0.5*(yhi - ylo)
      elo = np.array(hdul[extension].data.field(4)[:].astype(float)[0])
      ehi = np.array(hdul[extension].data.field(5)[:].astype(float)[0])
      e_bkg = elo + 0.5*(ehi - elo)
      bkg = np.array(hdul[extension].data.field(field)[:].astype(float)[0])
    # spatial pixel/deg conversion factor ---!
    conv_factor = (xhi.max() - xlo.min()) / theta.max()
    # interpolated Aeff via energy grid ---!
    nominal_interp, degraded_interp = ([[]*i for i in range(len(theta))] for i in range(2))
    for i in range(len(theta)):
      fnom = interp1d(e_aeff[:], aeff_nom[i,:])
      nominal_interp[i].append(fnom(e_bkg[:]))
      fdeg = interp1d(e_aeff[:], aeff_deg[i,:])
      degraded_interp[i].append(fdeg(e_bkg[:]))

    # flatten list of theta interpolations (theta array of energy frames) ---!
    nominal_interp = np.array([item for sublist in nominal_interp for item in sublist])
    degraded_interp = np.array([item for sublist in degraded_interp for item in sublist])
    # empty copy of bkg tensor ---!
    b = np.empty_like(bkg)
    for idf, frame in enumerate(bkg[:,0,0]):
      for idx, xpix in enumerate(bkg[idf,:,0]):
        for idy, ypix in enumerate(bkg[idf,idx,:]):
          # find radius in degrees ---!
          r = np.sqrt((0 - xpix)**2 + (0 - ypix)**2)
          rdegree = r * conv_factor
          # find corresponding theta index ---!
          angle = min(theta, key=lambda x:abs(x-rdegree))
          idtheta = np.where(np.isin(theta[:], angle))
          # degrade the background count for frame/x/y point ---!
          if nominal_interp[idtheta,idf] == 0.:
            b[idf, idx, idy] = 0.
          else:
            b[idf,idx,idy] = bkg[idf,idx,idy] / nominal_interp[idtheta,idf] * degraded_interp[idtheta,idf]

    # save to new ---!
    with fits.open(degraded_irf, mode='update') as hdul:
      hdul[extension].data.field(field)[:] = b
      # save changes ---!
      hdul.flush()
    return

  # degrade IRFs via Effective Area and/or Background ---!
  def degradeIrf(self, bkg=True):
    # initialize ---!
    folder, nominal_cal, nominal_irf, degraded_cal, degraded_irf = self.__initCaldbIrf()
    # open all folder permission ---!
    self.__openPermission(path=folder)
    # create degr caldb path if not existing ---!
    self.__mockNominalCaldb(nominal_cal=nominal_cal, nominal_irf=nominal_irf,
                            degraded_cal=degraded_cal, degraded_irf=degraded_irf)
    # close all folder permission and open only degraded caldb permission ---!
    self.__closePermission(path=folder)
    self.__openPermission(path=degraded_cal)
    # degradation aeff ---!
    if not bkg:
      self.__degrAeff(nominal_irf=nominal_irf, degraded_irf=degraded_irf)
    # degradation bkg counts ---!
    else:
      self.__degrBkg(nominal_irf=nominal_irf, degraded_irf=degraded_irf)

    # close degraded caldb permission ---!
    self.__closePermission(degraded_cal)
    # update caldb ---!
    self.caldb = self.caldb.replace('prod', 'degr')
    return

  # cssens wrapper ---!
  def eventSens(self, bins=20, wbin=0.05, enumbins=0):
    sens = cscripts.cssens()
    nbin = int(self.roi / wbin)
    sens['inobs'] = self.input
    sens['inmodel'] = self.model
    sens['srcname'] = self.src_name
    sens['caldb'] = self.caldb
    sens['irf'] = self.irf
    sens['outfile'] = self.output
    sens['duration'] = self.t[1] - self.t[0]
    sens['rad'] = self.roi
    sens['emin'] = self.e[0]
    sens['emax'] = self.e[1]
    sens['bins'] = bins
    if enumbins != 0:
      sens['enumbins'] = enumbins
      sens['npix'] = nbin
      sens['binsz'] = wbin
    sens['sigma'] = self.sigma
    sens['type'] = self.sens_type.capitalize()
    sens["nthreads"] = self.nthreads
    sens['logfile'] = self.output.replace('.csv', '.log')
    sens['debug'] = self.debug
    if self.if_log:
      sens.logFileOpen()
    sens.execute()
    return

  # reduce flux of template by given factor ---!
  def __reduceFluxSpec(self):
    spec_files = []
    # r: root, d: directories, f: files ---!
    for r, d, f in os.walk(self.__p.getDataDir()):
      for file in f:
        if self.if_ebl:
          if '.out' in file and 'ebl' in file and 'flux' not in file:
            spec_files.append(os.path.join(r, file))
        else:
          if '.out' in file and 'ebl' not in file and 'flux' not in file:
            spec_files.append(os.path.join(r, file))

    spec_files.sort()
    # new files with relative suffix ---!
    for i in range(len(spec_files)):
      if self.if_ebl:
        new_file = spec_files[i].replace('spec_ebl_tbin', 'spec_ebl_flux%d_tbin' %self.factor)
      else:
        new_file = spec_files[i].replace('spec_tbin', 'spec_flux%d_tbin' %self.factor)
      if os.path.isfile(new_file):
        os.remove(new_file)
      # modify by a given factor ---!
      with open(spec_files[i], 'r') as input, open(new_file, 'w+') as output:
        df = pd.read_csv(input, sep=' ', header=None)
        df.iloc[:,1] = df.iloc[:,1].apply(lambda x: float(x)/self.factor)
        df.to_csv(path_or_buf=output, sep=' ', index=False, header=None)
    return

  # replace path/to/spectrum/file.out in the xml model file ---!
  def __replaceSpecFile(self):
    xml_files = []
    # r: root, d: directories, f: files ---!
    for r, d, f in os.walk(self.__p.getDataDir()):
      for file in f:
        if self.if_ebl:
          if '.xml' in file and 'ebl' in file and 'flux' not in file:
            xml_files.append(os.path.join(r, file))
        else:
          if '.xml' in file and 'ebl' not in file and 'flux' not in file:
            xml_files.append(os.path.join(r, file))

    xml_files.sort()
    # replace ---!
    for i in range(len(xml_files)):
      if self.if_ebl:
        new_file = xml_files[i].replace('ID000126_ebl_tbin', 'ID000126_ebl_flux%d_tbin' %self.factor)
      else:
        new_file = xml_files[i].replace('ID000126_tbin', 'ID000126_flux%d_tbin' %self.factor)
      if os.path.isfile(new_file):
        os.remove(new_file)
      with open(xml_files[i], 'r') as input, open(new_file, 'w+') as output:
        content = input.read()
        if self.if_ebl:
          content = content.replace('spec_ebl_tbin', 'spec_ebl_flux%d_tbin' %self.factor)
        else:
          content = content.replace('spec_tbin', 'spec_flux%d_tbin' %self.factor)
        output.write(content)
    return

  # execute the flux reduction and consequent substitution of files ---!
  def makeFainter(self):
    self.__reduceFluxSpec()
    self.__replaceSpecFile()
    return

  # returns a random total delay time (slew time + gw latency) within given ranges ---!
  def totalDelay(self, slew=(0,50), gw_latency=(0,36000)):
    tslew = np.random.uniform(slew[0], slew[1], 1)
    tgw = np.random.uniform(gw_latency[0], gw_latency[1])
    delay = tslew + tgw
    return delay

# --------------------------------- CLASS xml HANDLING --------------------------------- !!!

class ManageXml():
  '''
  This class contains all the methods which read, generate and modify xml files, as needed for the analysis.
  They are not comprehensive of all the parameters one could want to access though more could be added according
  to necessity. In the future this class will also handle the pipeline configuration files. Each public field (self.field)
  can be set accordingly to the user needs from a python script, while private fields (self.__field) is for internal
  usage. Equally, public methods (methodName()) can be invoked within a python script once the class is instanced while
  private methods (__methodName()) should only be used within the class itself.
  '''
  def __init__(self, xml, cfgfile='/config.xml'):
    self.__xml = xml
    self.__cfg = xmlConfig(cfgfile)
    self.__p = ConfigureXml(self.__cfg)
    self.file = open(self.__xml)
    self.src_lib = ET.parse(self.file)
    self.root = self.src_lib.getroot()
    self.tsv_list = []
    self.pos = []
    self.err = []
    self.spectral = []
    self.sigma = 5
    self.default_model = True
    self.instr = 'CTA'
    self.bkg_type = 'Irf'
<<<<<<< HEAD
    self.srcAtt = []
    self.bkgAtt = []
=======
    self.src_att = []
    self.bkg_att = []
>>>>>>> 1c8689de
    self.tscalc = True
    self.if_cut = False

  # get source element ---!
  def __getSrcObj(self):
    src = self.root.findall('source')
    return src

  # skip node listed in skip element or filters ---!
  def __skipNode(self, cfg):
    '''
    :retun true for skip node
    '''
    src = self.__getSrcObj()
    if src.attrib[cfg.get('idAttribute')] in cfg.get('skip'):
      return True

    for filter in cfg.get('filters'):
      if src.attrib[filter.get('attribute')] == filter.get('value'):
        return True

    if len(cfg.get('selectors')) == 0:
      return False

    for select in cfg.get('selectors'):
      if src.attrib[select.get('attribute')] == select.get('value'):
        return False

    return True

  # get TS values ---!
  def loadTs(self, highest=None):
    for src in self.root.findall('source'):
      if highest == None:
        if src.attrib['name'] != 'Background' and src.attrib['name'] != 'CTABackgroundModel':
          tsv = src.attrib['ts']
          self.tsv_list.append(tsv)
      else:
        if src.attrib['name'] == highest:
          tsv = src.attrib['ts']
          self.tsv_list.append(tsv)
    return self.tsv_list

  # get RA/DEC values ---!
  def loadRaDec(self, highest=None):
    ra_list, dec_list = ([] for i in range(2))
    for src in self.root.findall('source'):
      if highest == None:
        if src.attrib['name'] != 'Background' and src.attrib['name'] != 'CTABackgroundModel':
          ra = src.find('spatialModel/parameter[@name="RA"]').attrib['value']
          dec = src.find('spatialModel/parameter[@name="DEC"]').attrib['value']
          ra_list.append(ra)
          dec_list.append(dec)
      else:
        if src.attrib['name'] == highest:
          ra = src.find('spatialModel/parameter[@name="RA"]').attrib['value']
          dec = src.find('spatialModel/parameter[@name="DEC"]').attrib['value']
          ra_list.append(ra)
          dec_list.append(dec)
    self.pos = [ra_list, dec_list]
    return self.pos

  # get Gaussian sigma values ---!
  def loadConfInt(self, highest=None):
    ra_list, dec_list = ([] for i in range(2))
    for src in self.root.findall('source'):
      if highest == None:
        if src.attrib['name'] != 'Background' and src.attrib['name'] != 'CTABackgroundModel':
          ra = src.find('spatialModel/parameter[@name="RA"]').attrib['value']
          dec = src.find('spatialModel/parameter[@name="DEC"]').attrib['value']
          ra_list.append(ra)
          dec_list.append(dec)
      else:
        if src.attrib['name'] == highest:
          ra = src.find('spatialModel/parameter[@name="RA"]').attrib['value']
          dec = src.find('spatialModel/parameter[@name="DEC"]').attrib['value']
          ra_list.append(ra)
          dec_list.append(dec)
    self.err = [ra_list, dec_list]
    return self.err

  # get spectral parameter values ---1
  def loadSpectral(self, highest=None):
    index_list, pref_list, pivot_list = ([] for i in range(3))
    if self.if_cut is True :
      cutoff_list = []

    for src in self.root.findall('source'):
      if src.attrib['name'] != 'Background' and src.attrib['name'] != 'CTABackgroundModel':
        if highest == None:
          index = float(src.find('spectrum/parameter[@name="Index"]').attrib['value']) * float(
              src.find('spectrum/parameter[@name="Index"]').attrib['scale'])
          pref = float(src.find('spectrum/parameter[@name="Prefactor"]').attrib['value']) * float(
              src.find('spectrum/parameter[@name="Prefactor"]').attrib['scale'])
          pivot = float(src.find('spectrum/parameter[@name="PivotEnergy"]').attrib['value']) * float(
              src.find('spectrum/parameter[@name="PivotEnergy"]').attrib['scale'])
          index_list.append(index)
          pref_list.append(pref)
          pivot_list.append(pivot)
          if self.if_cut is True :
            cutoff = float(src.find('spectrum/parameter[@name="CutoffEnergy"]').attrib['value']) * float(
                src.find('spectrum/parameter[@name="CutoffEnergy"]').attrib['scale'])
            cutoff_list.append(cutoff)
        else:
          if src.attrib['name'] == highest:
            index = float(src.find('spectrum/parameter[@name="Index"]').attrib['value']) * float(
                src.find('spectrum/parameter[@name="Index"]').attrib['scale'])
            pref = float(src.find('spectrum/parameter[@name="Prefactor"]').attrib['value']) * float(
                src.find('spectrum/parameter[@name="Prefactor"]').attrib['scale'])
            pivot = float(src.find('spectrum/parameter[@name="PivotEnergy"]').attrib['value']) * float(
                src.find('spectrum/parameter[@name="PivotEnergy"]').attrib['scale'])
            index_list.append(index)
            pref_list.append(pref)
            pivot_list.append(pivot)
            if self.if_cut is True:
              cutoff = float(src.find('spectrum/parameter[@name="CutoffEnergy"]').attrib['value']) * float(
                  src.find('spectrum/parameter[@name="CutoffEnergy"]').attrib['scale'])
              cutoff_list.append(cutoff)

    if self.if_cut is False:
      self.spectral = [index_list, pref_list, pivot_list]
    else:
      self.spectral = [index_list, pref_list, pivot_list, cutoff_list]
    return self.spectral

  # get prefact error values ---!
  def loadPrefError(self, highest=None):
    err_list = []
    for src in self.root.findall('source'):
      if highest == None:
        if src.attrib['name'] != 'Background' and src.attrib['name'] != 'CTABackgroundModel':
          err = float(src.find('spectrum/parameter[@name="Prefactor"]').attrib['error']) * float(
              src.find('spectrum/parameter[@name="Prefactor"]').attrib['scale'])
          err_list.append(err)
      else:
        if src.attrib['name'] == highest:
          err = float(src.find('spectrum/parameter[@name="Prefactor"]').attrib['error']) * float(
              src.find('spectrum/parameter[@name="Prefactor"]').attrib['scale'])
          err_list.append(err)
    self.err = err_list
    return self.err

  # save xml files ---!
  def __saveXml(self):
    self.src_lib.write(self.__xml, encoding="UTF-8", xml_declaration=True,
                      standalone=False, pretty_print=True)
    return

  # set a default spectral model and bkg ---!
  def __setModel(self):
    if self.default_model is True:
      att_prefactor = {'name': 'Prefactor', 'scale': '1e-16', 'value': '5.7', 'min': '1e-07', 'max': '1e7', 'free': '1'}
      att_index = {'name': 'Index', 'scale': '-1', 'value': '2.48', 'min': '0', 'max': '5.0', 'free': '1'}
      att_pivot = {'name': 'PivotEnergy', 'scale': '1e6', 'value': '0.3', 'min': '1e-07', 'max': '1000.0', 'free': '0'}
      bkg_prefactor = {'name': 'Prefactor', 'scale': '1', 'value': '1.0', 'min': '1e-03', 'max': '1e+3.0', 'free': '1'}
      bkg_index = {'name': 'Index', 'scale': '1.0', 'value': '0.0', 'min': '-5', 'max': '+5.0', 'free': '1'}
      bkg_pivot = {'name': 'PivotEnergy', 'scale': '1e6', 'value': '1.0', 'min': '0.01', 'max': '1000.0', 'free': '0'}

      self.src_att = [att_prefactor, att_index, att_pivot]
      self.bkg_att = [bkg_prefactor, bkg_index, bkg_pivot]
      if self.if_cut is True:
        att_cutoff = {'name': 'CutoffEnergy', 'scale': '1e6', 'value': '1.0', 'min': '0.01', 'max': '1000.0', 'free': '1'}
        self.src_att.append(att_cutoff)

      return self.src_att, self.bkg_att
    else:
      pass

  # set tscalc to 1 ---!
  def setTsTrue(self):
    for src in self.root.findall('source'):
      if src.attrib['name'] != 'Background' and src.attrib['name'] != 'CTABackgroundModel':
        src.set('tscalc', '1')
    self.__saveXml()
    return

  # modeify the spectral component of candidate list ---!
  def modXml(self, overwrite=True):
    self.__setModel()
    # source ---!
    i = 0
    for src in self.root.findall('source'):
      i += 1
      if src.attrib['name'] != 'Background' and src.attrib['name'] != 'CTABackgroundModel':
        src.set('tscalc', '1') if self.tscalc is True else None
        # remove spectral component ---!
        rm = src.find('spectrum')
        src.remove(rm)
        # new spectrum ---!
        if self.if_cut:
          spc = ET.SubElement(src, 'spectrum', attrib={'type': 'ExponentialCutoffPowerLaw'})
        else:
          spc = ET.SubElement(src, 'spectrum', attrib={'type': 'PowerLaw'})
        spc.text = '\n\t\t\t'.replace('\t', ' ' * 2)
        spc.tail = '\n\t\t'.replace('\t', ' ' * 2)
        src.insert(0, spc)
        # new spectral params ---!
        for j in range(len(self.src_att)):
          prm = ET.SubElement(spc, 'parameter', attrib=self.src_att[j])
          if prm.attrib['name'] == 'Prefactor' and i > 1:
            prm.set('value', str(float(prm.attrib['value']) / 2 ** (i - 1)))
          prm.tail = '\n\t\t\t'.replace('\t', ' ' * 2) if j < len(self.src_att) else '\n\t\t'.replace('\t', ' ' * 2)
          spc.insert(j, prm)
      # background ---!
      else:
        # set bkg attributes ---!
        src.set('instrument', '%s' % self.instr.upper()) if self.instr.capitalize() != 'None' else None
        if self.bkg_type.capitalize() == 'Aeff' or self.bkg_type.capitalize() == 'Irf':
          src.set('type', 'CTA%sBackground' % self.bkg_type.capitalize())
        if self.bkg_type.capitalize() == 'Racc':
          src.set('type', 'RadialAcceptance')
        # remove spectral component ---!
        rm = src.find('spectrum')
        src.remove(rm)
        # new bkg spectrum ---!
        spc = ET.SubElement(src, 'spectrum', attrib={'type': 'PowerLaw'})
        spc.text = '\n\t\t\t'.replace('\t', ' ' * 2)
        spc.tail = '\n\t'.replace('\t', ' ' * 2)
        # new bkg params ---!
        for j in range(len(self.bkg_att)):
          prm = ET.SubElement(spc, 'parameter', attrib=self.bkg_att[j])
          prm.tail = '\n\t\t\t'.replace('\t', ' ' * 2) if j < len(self.bkg_att) else '\n\t\t'.replace('\t', ' ' * 2)

    # instead of override original xml, save to a new one with suffix "_mod" ---!
    if not overwrite:
      self.__xml = self.__xml.replace('.xml', '_mod.xml')
    self.__saveXml()
    return

  # free and fix parameters for max like computation ---!
  def prmsFreeFix(self):
    for src in self.root.findall('source'):
      if src.attrib['name'] != 'Background' and src.attrib['name'] != 'CTABackgroundModel':
        for prm in src.findall('*/parameter'):
          if prm.attrib['name'] not in self.__cfg.xml.bkg.free:
            prm.set('free', '0')
        for free in self.__cfg.xml.src.free:
          src.find('*/parameter[@name="%s"]' % free['prm']).set('free', '1') if free['prm'] != None else None
      else:
        for prm in src.findall('*/parameter'):
          if prm.attrib['name'] not in self.__cfg.xml.bkg.free:
            prm.set('free', '0')
        for free in self.__cfg.xml.bkg.free:
          src.find('*/parameter[@name="%s"]' % free['prm']).set('free', '1') if free['prm'] != None else None

    #self.setTsTrue() if self.tscalc is True else None
    self.__saveXml()
    return

  # sort candidates by their ts value ---!
  def sortSrcTs(self):
    src = self.root.findall("*[@ts]")
    self.root[:-1] = sorted(src, key=lambda el: (el.tag, el.attrib['ts']), reverse=True)
    from_highest = []
    for src in self.root.findall("*[@ts]"):
      from_highest.append(src.attrib['name'])
    self.__saveXml()
    if len(from_highest) == 0:
      from_highest = [None]
    return from_highest

  # close xml ---!
  def closeXml(self):
    self.file.close()
    return

# --------------------------------- CLASS GRAPHICS --------------------------------- !!!

class Graphics():
  '''
  This class handles all the graphic methods connected to the analysis pipeline. Each public field (self.field)
  can be set accordingly to the user needs from a python script, while private fields (self.__field) is for internal
  usage. Equally, public methods (methodName()) can be invoked within a python script once the class is instanced while
  private methods (__methodName()) should only be used within the class itself.
  '''

  def __init__(self, cfgfile='/config.xml'):
    # init paths ---!
    self.__cfg = xmlConfig(cfgfile)
    self.__p = ConfigureXml(self.__cfg)
    # plotting fields ---!
    self.title = ['title'] # title for
    self.xlabel = ['x']
    self.ylabel = ['y']
    self.grphlabel = ['data']
    self.cbarlabel = ['counts']
    self.colors = ['b']
    self.markers = ['+']
    self.fontsize = 12
    self.cmap = 'jet'
    # axis and images fields ---!
    self.subplots = (1, 1)  # (rows, cols)
    # conditional control ---!
    self.show = False
    self.usetex = True
    self.sharex = 'col'
    self.sharey = 'row'
    # files ---!
    self.imgname = 'image.png'

  # handles SD9 regions WIP ---!
  def __handleReg(self, file):
    with pyregion.open(file) as r:
      r[0].attr[1]['color'] = self.colors
    # NEED TO SAVE CHANGES ---!
    return r

  # plots skymaps ---!
  def showSkymap(self, skyfile, rfile=None, rcolor='k'):
    # add path ---!
    self.imgname = self.__p.getPngDir() + self.imgname
    for id, file in enumerate(skyfile):
      skyfile[id] = self.__p.getDetDir() + file
    for id, file in enumerate(rfile):
      rfile[id] = self.__p.getDetDir() + file
    # set graph ---!
    self.colors = rcolor
    print('before')
    fig, axs = plt.subplots(self.subplots[0], self.subplots[1], sharex=self.sharex, sharey=self.sharey)
    print('after')
    plt.rc('text', usetex=self.usetex)
    # grid of plots ---!
    num = 0
    for cols in range(self.subplots[0]):
      for rows in range(self.subplots[1]):
        num += 1
        print(num)
        # data ---!
        with fits.open(skyfile[num-1]) as hdulist:
          data = hdulist[0].data
          # plot skymap ---!
          axs[cols, rows].imshow(data[num-1], cmap=self.cmap, norm=SymLogNorm(1), interpolation='gaussian',
                     label=self.grphlabel[num-1])
          # plot regions ---!
          if rfile != None:
            r = pyregion.open(rfile[num-1]).as_imagecoord(hdulist[0].header)
            for i in range(len(r)):
              r[i].attr[1]['color'] = self.colors
              patch_list, text_list = r.get_mpl_patches_texts()
              for p in patch_list:
                axs[cols, rows].add_patch(p)
              for t in text_list:
                axs[cols, rows].add_artist(t)

    # decorate plot ---!
    fig.xlabel(self.xlabel)
    fig.ylabel(self.ylabel)
    fig.suptitle(self.title) if self.title != None else None
    fig.colorbar().set_label(self.cbarlabel)
    # save fig ---!
    plt.savefig(self.imgname)
    # show fig ---!
    plt.show() if self.show else None
    plt.close()
    return
<|MERGE_RESOLUTION|>--- conflicted
+++ resolved
@@ -20,7 +20,7 @@
 import matplotlib
 #matplotlib.rcsetup.validate_backend('agg')
 import matplotlib.pyplot as plt
-#import seaborn as sns
+import seaborn as sns
 
 def xmlConfig(cfgfile='/config.xml') :
   '''
@@ -460,33 +460,6 @@
     # extract spectrum if required ---!
     if self.extract_spec:
       self.__extractSpec()
-    max_tbin = self.__Nt
-    return tbin_stop, max_tbin
-
-  # get tbin_stop without loading the template ---!
-  def getTimeBinStop(self) :
-    self.__getFitsData()
-
-    self.__Nt = len(self.__time)
-    self.__Ne = len(self.__energy)
-
-    # time grid ---!
-    t = [0.0 for x in range(self.__Nt + 1)]
-    for i in range(self.__Nt - 1):
-      t[i + 1] = self.__time[i][0] + (self.__time[i + 1][0] - self.__time[i][0]) / 2
-    # tmax in last bin ---!
-    t[self.__Nt] = self.__time[self.__Nt - 1][0] + (self.__time[self.__Nt - 1][0] - t[self.__Nt - 1])
-
-    # stop the second after higher tmax ---!
-    if self.tmax != None :
-      tbin_stop = 1
-      for bin in range(len(t)) :
-        if t[bin] <= self.tmax :
-          tbin_stop += 1
-        else :
-          continue
-    else :
-      raise ValueError('Maximum exposure time (tmax) is larger than the template temporal evolution.')
     return tbin_stop
 
   # get template bins within GTI ---!
@@ -560,8 +533,6 @@
     for i, t in enumerate(times):
       if t >= GTI[0] and t <= GTI[1]:
         slice_list.append(i)
-    if len(slice_list) > 10:
-      slice_list = slice_list[:-10]
     return slice_list
 
   # create single photon list from obs list ---!
@@ -606,14 +577,9 @@
       GTI_new = []
       for i, ind in enumerate(indexes):
         hdul[1].data.field(0)[i] = i + 1
-<<<<<<< HEAD
-      # find GTI in time array
-      print(filename, len(hdul[1].data) - (len(hdul[1].data)-len(slice)))
-=======
         # if shift_time:
         #   hdul[1].data.field('TIME')[i] = times[i]
       # modify GTI ---!
->>>>>>> 1c8689de
       GTI_new.append(min(hdul[1].data.field('TIME'), key=lambda x: abs(x - GTI[0])))
       GTI_new.append(min(hdul[1].data.field('TIME'), key=lambda x: abs(x - GTI[1])))
       hdul[2].data[0][0] = GTI_new[0]
@@ -650,48 +616,6 @@
   # created a number of FITS table containing all events and GTIs ---!
   def appendEventsMultiPhList(self, max_length=None, last=None):
     n = 1
-<<<<<<< HEAD
-    if os.path.isfile(self.output) and remove_old:
-      os.remove(self.output)
-    # collect events ---!
-    if max_length == None:
-      GTI = []
-      with fits.open(self.input[0]) as hdul:
-        GTI.append(hdul[2].data[0][0])
-      with fits.open(self.input[-1]) as hdul:
-        GTI.append(hdul[2].data[0][1])
-      self.__singlePhotonList(sample=self.input, filename=self.output, GTI=GTI)
-      return
-    else:
-      sample = []
-      singlefile = str(self.output)
-      for j in range(int(last/max_length)+1):
-        for i, f in enumerate(self.input):
-          with fits.open(f) as hdul:
-            tlast = hdul[2].data[0][1]
-            tfirst = hdul[2].data[0][0]
-            if (tlast < max_length*n and tlast != max_length*n):
-              sample.append(f)
-            elif (tlast > max_length*n or tlast == max_length*n) and i != len(self.input)-1:
-              sample.append(f)
-              if n == 1:
-                filename = singlefile.replace('.fits', '_n%03d.fits' % n)
-              else:
-                filename = filename.replace('_n%03d.fits' %(n-1), '_n%03d.fits' %n)
-              if os.path.isfile(filename) and remove_old:
-                os.remove(filename)
-                self.__singlePhotonList(sample=sample, filename=filename, GTI=[max_length*(n-1), max_length*n])
-              n += 1
-              sample = [f]
-            if (tfirst > max_length*(n-1) and tfirst < last) and i == len(self.input)-1:
-              filename = filename.replace('_n%03d.fits' %(n-1), '_n%03d.fits' %n)
-              sample.append(f)
-              if os.path.isfile(filename) and remove_old:
-                os.remove(filename)
-                self.__singlePhotonList(sample=sample, filename=filename, GTI=[max_length*(n-1), max_length*n])
-
-      return n, singlefile
-=======
     sample = []
     singlefile = str(self.output)
     for j in range(int(last / max_length) + 1):
@@ -726,7 +650,6 @@
           #   sample = [f]
           #   break
     return n, singlefile
->>>>>>> 1c8689de
 
   # ctselect wrapper ---!
   def eventSelect(self, prefix=None):
@@ -807,7 +730,7 @@
     like['caldb'] = self.caldb
     like['irf'] = self.irf
     like['refit'] = True
-    like['max_iter'] = 50
+    like['max_iter'] = 500
     like['fix_spat_for_ts'] = False
     like["nthreads"] = self.nthreads
     like['logfile'] = self.output.replace('.xml', '.log')
@@ -923,7 +846,7 @@
     return
 
   # change permission to 777 and ask for password if user id not in idlist param ---!
-  def __openPermission(self, path, idlist=(0,1126,1006)):
+  def __openPermission(self, path, idlist=(0,1126)):
     if os.geteuid() in idlist:
       subprocess.run(['chmod', '-R', '777', path], check=True)
     else:
@@ -931,7 +854,7 @@
     return
 
   # change permission to 755 and ask for password if user id not in idlist param ---!
-  def __closePermission(self, path, idlist=(0,1126,1006)):
+  def __closePermission(self, path, idlist=(0,1126)):
     if os.geteuid() in idlist:
       subprocess.run(['chmod', '-R', '755', path], check=True)
     else:
@@ -1173,13 +1096,8 @@
     self.default_model = True
     self.instr = 'CTA'
     self.bkg_type = 'Irf'
-<<<<<<< HEAD
-    self.srcAtt = []
-    self.bkgAtt = []
-=======
     self.src_att = []
     self.bkg_att = []
->>>>>>> 1c8689de
     self.tscalc = True
     self.if_cut = False
 
@@ -1437,8 +1355,6 @@
     for src in self.root.findall("*[@ts]"):
       from_highest.append(src.attrib['name'])
     self.__saveXml()
-    if len(from_highest) == 0:
-      from_highest = [None]
     return from_highest
 
   # close xml ---!
@@ -1534,4 +1450,4 @@
     # show fig ---!
     plt.show() if self.show else None
     plt.close()
-    return
+    return